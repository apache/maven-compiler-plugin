/*
 * Licensed to the Apache Software Foundation (ASF) under one
 * or more contributor license agreements.  See the NOTICE file
 * distributed with this work for additional information
 * regarding copyright ownership.  The ASF licenses this file
 * to you under the Apache License, Version 2.0 (the
 * "License"); you may not use this file except in compliance
 * with the License.  You may obtain a copy of the License at
 *
 *   http://www.apache.org/licenses/LICENSE-2.0
 *
 * Unless required by applicable law or agreed to in writing,
 * software distributed under the License is distributed on an
 * "AS IS" BASIS, WITHOUT WARRANTIES OR CONDITIONS OF ANY
 * KIND, either express or implied.  See the License for the
 * specific language governing permissions and limitations
 * under the License.
 */
package org.apache.maven.plugin.compiler;

import java.io.File;
import java.io.IOException;
import java.io.InputStream;
import java.lang.reflect.InvocationTargetException;
import java.lang.reflect.Method;
import java.nio.charset.Charset;
import java.nio.file.Files;
import java.nio.file.Path;
import java.nio.file.Paths;
import java.util.ArrayList;
import java.util.Arrays;
import java.util.Collections;
import java.util.Date;
import java.util.HashSet;
import java.util.Iterator;
import java.util.LinkedHashSet;
import java.util.List;
import java.util.Map;
import java.util.Properties;
import java.util.Set;

import org.apache.maven.artifact.handler.ArtifactHandler;
import org.apache.maven.artifact.handler.manager.ArtifactHandlerManager;
import org.apache.maven.execution.MavenExecutionRequest;
import org.apache.maven.execution.MavenSession;
import org.apache.maven.plugin.AbstractMojo;
import org.apache.maven.plugin.MojoExecution;
import org.apache.maven.plugin.MojoExecutionException;
import org.apache.maven.plugins.annotations.Component;
import org.apache.maven.plugins.annotations.Parameter;
import org.apache.maven.project.MavenProject;
import org.apache.maven.shared.incremental.IncrementalBuildHelper;
import org.apache.maven.shared.incremental.IncrementalBuildHelperRequest;
import org.apache.maven.shared.utils.ReaderFactory;
import org.apache.maven.shared.utils.StringUtils;
import org.apache.maven.shared.utils.io.DirectoryScanResult;
import org.apache.maven.shared.utils.io.DirectoryScanner;
import org.apache.maven.shared.utils.io.FileUtils;
import org.apache.maven.shared.utils.logging.MessageBuilder;
import org.apache.maven.shared.utils.logging.MessageUtils;
import org.apache.maven.toolchain.Toolchain;
import org.apache.maven.toolchain.ToolchainManager;
import org.codehaus.plexus.compiler.Compiler;
import org.codehaus.plexus.compiler.CompilerConfiguration;
import org.codehaus.plexus.compiler.CompilerException;
import org.codehaus.plexus.compiler.CompilerMessage;
import org.codehaus.plexus.compiler.CompilerOutputStyle;
import org.codehaus.plexus.compiler.CompilerResult;
import org.codehaus.plexus.compiler.manager.CompilerManager;
import org.codehaus.plexus.compiler.manager.NoSuchCompilerException;
import org.codehaus.plexus.compiler.util.scan.InclusionScanException;
import org.codehaus.plexus.compiler.util.scan.SourceInclusionScanner;
import org.codehaus.plexus.compiler.util.scan.mapping.SingleTargetSourceMapping;
import org.codehaus.plexus.compiler.util.scan.mapping.SourceMapping;
import org.codehaus.plexus.compiler.util.scan.mapping.SuffixMapping;
import org.codehaus.plexus.languages.java.jpms.JavaModuleDescriptor;
import org.codehaus.plexus.languages.java.version.JavaVersion;
import org.eclipse.aether.RepositorySystem;
import org.eclipse.aether.artifact.Artifact;
import org.eclipse.aether.artifact.DefaultArtifact;
import org.eclipse.aether.collection.CollectRequest;
import org.eclipse.aether.graph.Dependency;
import org.eclipse.aether.graph.Exclusion;
import org.eclipse.aether.resolution.ArtifactResult;
import org.eclipse.aether.resolution.DependencyRequest;
import org.eclipse.aether.resolution.DependencyResult;
import org.eclipse.aether.util.artifact.JavaScopes;
import org.objectweb.asm.ClassWriter;
import org.objectweb.asm.Opcodes;

/**
 * TODO: At least one step could be optimized, currently the plugin will do two
 * scans of all the source code if the compiler has to have the entire set of
 * sources. This is currently the case for at least the C# compiler and most
 * likely all the other .NET compilers too.
 *
 * @author others
 * @author <a href="mailto:trygvis@inamo.no">Trygve Laugst&oslash;l</a>
 * @since 2.0
 */
public abstract class AbstractCompilerMojo extends AbstractMojo {
    protected static final String PS = System.getProperty("path.separator");

    private static final String INPUT_FILES_LST_FILENAME = "inputFiles.lst";

    static final String DEFAULT_SOURCE = "1.8";

    static final String DEFAULT_TARGET = "1.8";

    // Used to compare with older targets
    static final String MODULE_INFO_TARGET = "1.9";

    // ----------------------------------------------------------------------
    // Configurables
    // ----------------------------------------------------------------------

    /**
     * Indicates whether the build will continue even if there are compilation errors.
     *
     * @since 2.0.2
     */
    @Parameter(property = "maven.compiler.failOnError", defaultValue = "true")
    private boolean failOnError = true;

    /**
     * Indicates whether the build will continue even if there are compilation warnings.
     *
     * @since 3.6
     */
    @Parameter(property = "maven.compiler.failOnWarning", defaultValue = "false")
    private boolean failOnWarning;

    /**
     * Set to <code>true</code> to include debugging information in the compiled class files.
     */
    @Parameter(property = "maven.compiler.debug", defaultValue = "true")
    private boolean debug = true;

    /**
     * Set to <code>true</code> to generate metadata for reflection on method parameters.
     * @since 3.6.2
     */
    @Parameter(property = "maven.compiler.parameters", defaultValue = "false")
    private boolean parameters;

    /**
     * Set to <code>true</code> to Enable preview language features of the java compiler
     * @since 3.10.1
     */
    @Parameter(property = "maven.compiler.enablePreview", defaultValue = "false")
    private boolean enablePreview;

    /**
     * Set to <code>true</code> to show messages about what the compiler is doing.
     */
    @Parameter(property = "maven.compiler.verbose", defaultValue = "false")
    private boolean verbose;

    /**
     * Sets whether to show source locations where deprecated APIs are used.
     */
    @Parameter(property = "maven.compiler.showDeprecation", defaultValue = "false")
    private boolean showDeprecation;

    /**
     * Set to <code>true</code> to optimize the compiled code using the compiler's optimization methods.
     * @deprecated This property is a no-op in {@code javac}.
     */
    @Deprecated
    @Parameter(property = "maven.compiler.optimize", defaultValue = "false")
    private boolean optimize;

    /**
     * Set to <code>false</code> to disable warnings during compilation.
     */
    @Parameter(property = "maven.compiler.showWarnings", defaultValue = "true")
    private boolean showWarnings;

    /**
     * <p>The -source argument for the Java compiler.</p>
     *
     * <p><b>NOTE: </b></p>
     * <p>Since 3.8.0 the default value has changed from 1.5 to 1.6</p>
     * <p>Since 3.9.0 the default value has changed from 1.6 to 1.7</p>
     * <p>Since 3.11.0 the default value has changed from 1.7 to 1.8</p>
     */
    @Parameter(property = "maven.compiler.source", defaultValue = DEFAULT_SOURCE)
    protected String source;

    /**
     * <p>The -target argument for the Java compiler.</p>
     *
     * <p><b>NOTE: </b></p>
     * <p>Since 3.8.0 the default value has changed from 1.5 to 1.6</p>
     * <p>Since 3.9.0 the default value has changed from 1.6 to 1.7</p>
     * <p>Since 3.11.0 the default value has changed from 1.7 to 1.8</p>
     */
    @Parameter(property = "maven.compiler.target", defaultValue = DEFAULT_TARGET)
    protected String target;

    /**
     * The -release argument for the Java compiler, supported since Java9
     *
     * @since 3.6
     */
    @Parameter(property = "maven.compiler.release")
    protected String release;

    /**
     * The -encoding argument for the Java compiler.
     *
     * @since 2.1
     */
    @Parameter(property = "encoding", defaultValue = "${project.build.sourceEncoding}")
    private String encoding;

    /**
     * Sets the granularity in milliseconds of the last modification
     * date for testing whether a source needs recompilation.
     */
    @Parameter(property = "lastModGranularityMs", defaultValue = "0")
    private int staleMillis;

    /**
     * The compiler id of the compiler to use. See this
     * <a href="non-javac-compilers.html">guide</a> for more information.
     */
    @Parameter(property = "maven.compiler.compilerId", defaultValue = "javac")
    private String compilerId;

    /**
     * Version of the compiler to use, ex. "1.3", "1.5", if {@link #fork} is set to <code>true</code>.
     */
    @Parameter(property = "maven.compiler.compilerVersion")
    private String compilerVersion;

    /**
     * Allows running the compiler in a separate process.
     * If <code>false</code> it uses the built in compiler, while if <code>true</code> it will use an executable.
     */
    @Parameter(property = "maven.compiler.fork", defaultValue = "false")
    private boolean fork;

    /**
     * Initial size, in megabytes, of the memory allocation pool, ex. "64", "64m"
     * if {@link #fork} is set to <code>true</code>.
     *
     * @since 2.0.1
     */
    @Parameter(property = "maven.compiler.meminitial")
    private String meminitial;

    /**
     * Sets the maximum size, in megabytes, of the memory allocation pool, ex. "128", "128m"
     * if {@link #fork} is set to <code>true</code>.
     *
     * @since 2.0.1
     */
    @Parameter(property = "maven.compiler.maxmem")
    private String maxmem;

    /**
     * Sets the executable of the compiler to use when {@link #fork} is <code>true</code>.
     */
    @Parameter(property = "maven.compiler.executable")
    private String executable;

    /**
     * <p>
     * Sets whether annotation processing is performed or not. Only applies to JDK 1.6+
     * If not set, both compilation and annotation processing are performed at the same time.
     * </p>
     * <p>Allowed values are:</p>
     * <ul>
     * <li><code>none</code> - no annotation processing is performed.</li>
     * <li><code>only</code> - only annotation processing is done, no compilation.</li>
     * </ul>
     *
     * @since 2.2
     */
    @Parameter
    private String proc;

    /**
     * <p>
     * Names of annotation processors to run. Only applies to JDK 1.6+
     * If not set, the default annotation processors discovery process applies.
     * </p>
     *
     * @since 2.2
     */
    @Parameter
    private String[] annotationProcessors;

    /**
     * <p>
     * Classpath elements to supply as annotation processor path. If specified, the compiler will detect annotation
     * processors only in those classpath elements. If omitted, the default classpath is used to detect annotation
     * processors. The detection itself depends on the configuration of {@code annotationProcessors}.
     * </p>
     * <p>
     * Each classpath element is specified using their Maven coordinates (groupId, artifactId, version, classifier,
     * type). Transitive dependencies are added automatically. Exclusions are supported as well. Example:
     * </p>
     *
     * <pre>
     * &lt;configuration&gt;
     *   &lt;annotationProcessorPaths&gt;
     *     &lt;path&gt;
     *       &lt;groupId&gt;org.sample&lt;/groupId&gt;
     *       &lt;artifactId&gt;sample-annotation-processor&lt;/artifactId&gt;
     *       &lt;version&gt;1.2.3&lt;/version&gt;
     *       &lt;!-- Optionally exclude transitive dependencies --&gt;
     *       &lt;exclusions&gt;
     *         &lt;exclusion&gt;
     *           &lt;groupId&gt;org.sample&lt;/groupId&gt;
     *           &lt;artifactId&gt;sample-dependency&lt;/artifactId&gt;
     *         &lt;/exclusion&gt;
     *       &lt;/exclusions&gt;
     *     &lt;/path&gt;
     *     &lt;!-- ... more ... --&gt;
     *   &lt;/annotationProcessorPaths&gt;
     * &lt;/configuration&gt;
     * </pre>
     *
     * <b>Note:</b> Exclusions are supported from version 3.11.0.
     *
     * @since 3.5
     */
    @Parameter
    private List<DependencyCoordinate> annotationProcessorPaths;

    /**
     * <p>
     * Sets the arguments to be passed to the compiler (prepending a dash).
     * </p>
     * <p>
     * This is because the list of valid arguments passed to a Java compiler varies based on the compiler version.
     * </p>
     * <p>
     * Note that {@code -J} options are only passed through if {@link #fork} is set to {@code true}.
     * </p>
     * <p>
     * To pass <code>-Xmaxerrs 1000 -Xlint -Xlint:-path -Averbose=true</code> you should include the following:
     * </p>
     *
     * <pre>
     * &lt;compilerArguments&gt;
     *   &lt;Xmaxerrs&gt;1000&lt;/Xmaxerrs&gt;
     *   &lt;Xlint/&gt;
     *   &lt;Xlint:-path/&gt;
     *   &lt;Averbose&gt;true&lt;/Averbose&gt;
     * &lt;/compilerArguments&gt;
     * </pre>
     *
     * @since 2.0.1
     * @deprecated use {@link #compilerArgs} instead.
     */
    @Parameter
    @Deprecated
    protected Map<String, String> compilerArguments;

    /**
     * <p>
     * Sets the arguments to be passed to the compiler.
     * </p>
     * <p>
     * Note that {@code -J} options are only passed through if {@link #fork} is set to {@code true}.
     * </p>
     * Example:
     * <pre>
     * &lt;compilerArgs&gt;
     *   &lt;arg&gt;-Xmaxerrs&lt;/arg&gt;
     *   &lt;arg&gt;1000&lt;/arg&gt;
     *   &lt;arg&gt;-Xlint&lt;/arg&gt;
     *   &lt;arg&gt;-J-Duser.language=en_us&lt;/arg&gt;
     * &lt;/compilerArgs&gt;
     * </pre>
     *
     * @since 3.1
     */
    @Parameter
    protected List<String> compilerArgs;

    /**
     * <p>
     * Sets the unformatted single argument string to be passed to the compiler. To pass multiple arguments such as
     * <code>-Xmaxerrs 1000</code> (which are actually two arguments) you have to use {@link #compilerArguments}.
     * </p>
     * <p>
     * This is because the list of valid arguments passed to a Java compiler varies based on the compiler version.
     * </p>
     * <p>
     * Note that {@code -J} options are only passed through if {@link #fork} is set to {@code true}.
     * </p>
     */
    @Parameter
    protected String compilerArgument;

    /**
     * Sets the name of the output file when compiling a set of
     * sources to a single file.
     * <p/>
     * expression="${project.build.finalName}"
     */
    @Parameter
    private String outputFileName;

    /**
     * Keyword list to be appended to the <code>-g</code> command-line switch. Legal values are none or a
     * comma-separated list of the following keywords: <code>lines</code>, <code>vars</code>, and <code>source</code>.
     * If debug level is not specified, by default, nothing will be appended to <code>-g</code>.
     * If debug is not turned on, this attribute will be ignored.
     *
     * @since 2.1
     */
    @Parameter(property = "maven.compiler.debuglevel")
    private String debuglevel;

    /**
     * Keyword to be appended to the <code>-implicit:</code> command-line switch.
     *
     * @since 3.10.2
     */
    @Parameter(property = "maven.compiler.implicit")
    private String implicit;

    /**
     *
     */
    @Component
    private ToolchainManager toolchainManager;

    /**
     * <p>
     * Specify the requirements for this jdk toolchain for using a different {@code javac} than the one of the JRE used
     * by Maven. This overrules the toolchain selected by the
     * <a href="https://maven.apache.org/plugins/maven-toolchains-plugin/">maven-toolchain-plugin</a>.
     * </p>
     * (see <a href="https://maven.apache.org/guides/mini/guide-using-toolchains.html"> Guide to Toolchains</a> for more
     * info)
     *
     * <pre>
     * &lt;configuration&gt;
     *   &lt;jdkToolchain&gt;
     *     &lt;version&gt;11&lt;/version&gt;
     *   &lt;/jdkToolchain&gt;
     *   ...
     * &lt;/configuration&gt;
     *
     * &lt;configuration&gt;
     *   &lt;jdkToolchain&gt;
     *     &lt;version&gt;1.8&lt;/version&gt;
     *     &lt;vendor&gt;zulu&lt;/vendor&gt;
     *   &lt;/jdkToolchain&gt;
     *   ...
     * &lt;/configuration&gt;
     * </pre>
     * <strong>note:</strong> requires at least Maven 3.3.1
     *
     * @since 3.6
     */
    @Parameter
    private Map<String, String> jdkToolchain;

    // ----------------------------------------------------------------------
    // Read-only parameters
    // ----------------------------------------------------------------------

    /**
     * The directory to run the compiler from if fork is true.
     */
    @Parameter(defaultValue = "${basedir}", required = true, readonly = true)
    private File basedir;

    /**
     * The target directory of the compiler if fork is true.
     */
    @Parameter(defaultValue = "${project.build.directory}", required = true, readonly = true)
    private File buildDirectory;

    /**
     * Plexus compiler manager.
     */
    @Component
    private CompilerManager compilerManager;

    /**
     * The current build session instance. This is used for toolchain manager API calls.
     */
    @Parameter(defaultValue = "${session}", readonly = true, required = true)
    private MavenSession session;

    /**
     * The current project instance. This is used for propagating generated-sources paths as compile/testCompile source
     * roots.
     */
    @Parameter(defaultValue = "${project}", readonly = true, required = true)
    private MavenProject project;

    /**
     * Strategy to re use javacc class created:
     * <ul>
     * <li><code>reuseCreated</code> (default): will reuse already created but in case of multi-threaded builds, each
     * thread will have its own instance</li>
     * <li><code>reuseSame</code>: the same Javacc class will be used for each compilation even for multi-threaded build
     * </li>
     * <li><code>alwaysNew</code>: a new Javacc class will be created for each compilation</li>
     * </ul>
     * Note this parameter value depends on the os/jdk you are using, but the default value should work on most of env.
     *
     * @since 2.5
     */
    @Parameter(defaultValue = "${reuseCreated}", property = "maven.compiler.compilerReuseStrategy")
    private String compilerReuseStrategy = "reuseCreated";

    /**
     * @since 2.5
     */
    @Parameter(defaultValue = "false", property = "maven.compiler.skipMultiThreadWarning")
    private boolean skipMultiThreadWarning;

    /**
     * compiler can now use javax.tools if available in your current jdk, you can disable this feature
     * using -Dmaven.compiler.forceJavacCompilerUse=true or in the plugin configuration
     *
     * @since 3.0
     */
    @Parameter(defaultValue = "false", property = "maven.compiler.forceJavacCompilerUse")
    private boolean forceJavacCompilerUse;

    /**
     * @since 3.0 needed for storing the status for the incremental build support.
     */
    @Parameter(defaultValue = "${mojoExecution}", readonly = true, required = true)
    private MojoExecution mojoExecution;

    /**
     * File extensions to check timestamp for incremental build.
     * Default contains only <code>class</code> and <code>jar</code>.
     *
     * @since 3.1
     */
    @Parameter
    private List<String> fileExtensions;

    /**
     * <p>to enable/disable incremental compilation feature.</p>
     * <p>This leads to two different modes depending on the underlying compiler. The default javac compiler does the
     * following:</p>
     * <ul>
     * <li>true <strong>(default)</strong> in this mode the compiler plugin determines whether any JAR files the
     * current module depends on have changed in the current build run; or any source file was added, removed or
     * changed since the last compilation. If this is the case, the compiler plugin recompiles all sources.</li>
     * <li>false <strong>(not recommended)</strong> this only compiles source files which are newer than their
     * corresponding class files, namely which have changed since the last compilation. This does not
     * recompile other classes which use the changed class, potentially leaving them with references to methods that no
     * longer exist, leading to errors at runtime.</li>
     * </ul>
     *
     * @since 3.1
     */
    @Parameter(defaultValue = "true", property = "maven.compiler.useIncrementalCompilation")
    private boolean useIncrementalCompilation = true;

    /**
     * Package info source files that only contain javadoc and no annotation on the package
     * can lead to no class file being generated by the compiler.  This causes a file miss
     * on the next compilations and forces an unnecessary recompilation. The default value
     * of <code>true</code> causes an empty class file to be generated.  This behavior can
     * be changed by setting this parameter to <code>false</code>.
     *
     * @since 3.10
     */
    @Parameter(defaultValue = "true", property = "maven.compiler.createMissingPackageInfoClass")
    private boolean createMissingPackageInfoClass = true;

    @Parameter(defaultValue = "false", property = "maven.compiler.showCompilationChanges")
    private boolean showCompilationChanges = false;
    /**
     * Resolves the artifacts needed.
     */
    @Component
    private RepositorySystem repositorySystem;

    /**
     * Artifact handler manager.
     */
    @Component
    private ArtifactHandlerManager artifactHandlerManager;

    protected abstract SourceInclusionScanner getSourceInclusionScanner(int staleMillis);

    protected abstract SourceInclusionScanner getSourceInclusionScanner(String inputFileEnding);

    protected abstract List<String> getClasspathElements();

    protected abstract List<String> getModulepathElements();

    protected abstract Map<String, JavaModuleDescriptor> getPathElements();

    protected abstract List<String> getCompileSourceRoots();

    protected abstract void preparePaths(Set<File> sourceFiles);

    protected abstract File getOutputDirectory();

    protected abstract String getSource();

    protected abstract String getTarget();

    protected abstract String getRelease();

    protected abstract String getCompilerArgument();

    protected abstract Map<String, String> getCompilerArguments();

    protected abstract File getGeneratedSourcesDirectory();

    protected abstract String getDebugFileName();

    protected final MavenProject getProject() {
        return project;
    }

    private boolean targetOrReleaseSet;

    @Override
    public void execute() throws MojoExecutionException, CompilationFailureException {
        // ----------------------------------------------------------------------
        // Look up the compiler. This is done before other code than can
        // cause the mojo to return before the lookup is done possibly resulting
        // in misconfigured POMs still building.
        // ----------------------------------------------------------------------

        Compiler compiler;

        getLog().debug("Using compiler '" + compilerId + "'.");

        try {
            compiler = compilerManager.getCompiler(compilerId);
        } catch (NoSuchCompilerException e) {
            throw new MojoExecutionException("No such compiler '" + e.getCompilerId() + "'.");
        }

        // -----------toolchains start here ----------------------------------
        // use the compilerId as identifier for toolchains as well.
        Toolchain tc = getToolchain();
        if (tc != null) {
            getLog().info("Toolchain in maven-compiler-plugin: " + tc);
            if (executable != null) {
                getLog().warn("Toolchains are ignored, 'executable' parameter is set to " + executable);
            } else {
                fork = true;
                // TODO somehow shaky dependency between compilerId and tool executable.
                executable = tc.findTool(compilerId);
            }
        }
        // ----------------------------------------------------------------------
        //
        // ----------------------------------------------------------------------

        List<String> compileSourceRoots = removeEmptyCompileSourceRoots(getCompileSourceRoots());

        if (compileSourceRoots.isEmpty()) {
            getLog().info("No sources to compile");

            return;
        }

        // Verify that target or release is set
        if (!targetOrReleaseSet) {
            MessageBuilder mb = MessageUtils.buffer()
                    .a("No explicit value set for target or release! ")
                    .a("To ensure the same result even after upgrading this plugin, please add ")
                    .newline()
                    .newline();

            writePlugin(mb);

            getLog().warn(mb.toString());
        }

        // ----------------------------------------------------------------------
        // Create the compiler configuration
        // ----------------------------------------------------------------------

        CompilerConfiguration compilerConfiguration = new CompilerConfiguration();

        compilerConfiguration.setOutputLocation(getOutputDirectory().getAbsolutePath());

        compilerConfiguration.setOptimize(optimize);

        compilerConfiguration.setDebug(debug);

        compilerConfiguration.setDebugFileName(getDebugFileName());

        compilerConfiguration.setImplicitOption(implicit);

        if (debug && StringUtils.isNotEmpty(debuglevel)) {
            String[] split = StringUtils.split(debuglevel, ",");
            for (String aSplit : split) {
                if (!(aSplit.equalsIgnoreCase("none")
                        || aSplit.equalsIgnoreCase("lines")
                        || aSplit.equalsIgnoreCase("vars")
                        || aSplit.equalsIgnoreCase("source"))) {
                    throw new IllegalArgumentException("The specified debug level: '" + aSplit + "' is unsupported. "
                            + "Legal values are 'none', 'lines', 'vars', and 'source'.");
                }
            }
            compilerConfiguration.setDebugLevel(debuglevel);
        }

        compilerConfiguration.setParameters(parameters);

        compilerConfiguration.setEnablePreview(enablePreview);

        compilerConfiguration.setVerbose(verbose);

        compilerConfiguration.setShowWarnings(showWarnings);

        compilerConfiguration.setFailOnWarning(failOnWarning);

        if (failOnWarning && !showWarnings) {
            getLog().warn("The property failOnWarning is set to true, but showWarnings is set to false.");
            getLog().warn("With compiler's warnings silenced the failOnWarning has no effect.");
        }

        compilerConfiguration.setShowDeprecation(showDeprecation);

        compilerConfiguration.setSourceVersion(getSource());

        compilerConfiguration.setTargetVersion(getTarget());

        compilerConfiguration.setReleaseVersion(getRelease());

        compilerConfiguration.setProc(proc);

        File generatedSourcesDirectory = getGeneratedSourcesDirectory();
        compilerConfiguration.setGeneratedSourcesDirectory(
                generatedSourcesDirectory != null ? generatedSourcesDirectory.getAbsoluteFile() : null);

        if (generatedSourcesDirectory != null) {
            if (!generatedSourcesDirectory.exists()) {
                generatedSourcesDirectory.mkdirs();
            }

            String generatedSourcesPath = generatedSourcesDirectory.getAbsolutePath();

            compileSourceRoots.add(generatedSourcesPath);

            if (isTestCompile()) {
                getLog().debug("Adding " + generatedSourcesPath + " to test-compile source roots:\n  "
                        + StringUtils.join(project.getTestCompileSourceRoots().iterator(), "\n  "));

                project.addTestCompileSourceRoot(generatedSourcesPath);

                getLog().debug("New test-compile source roots:\n  "
                        + StringUtils.join(project.getTestCompileSourceRoots().iterator(), "\n  "));
            } else {
                getLog().debug("Adding " + generatedSourcesPath + " to compile source roots:\n  "
                        + StringUtils.join(project.getCompileSourceRoots().iterator(), "\n  "));

                project.addCompileSourceRoot(generatedSourcesPath);

                getLog().debug("New compile source roots:\n  "
                        + StringUtils.join(project.getCompileSourceRoots().iterator(), "\n  "));
            }
        }

        compilerConfiguration.setSourceLocations(compileSourceRoots);

        compilerConfiguration.setAnnotationProcessors(annotationProcessors);

        compilerConfiguration.setProcessorPathEntries(resolveProcessorPathEntries());

        compilerConfiguration.setSourceEncoding(encoding);

        compilerConfiguration.setFork(fork);

        if (fork) {
            if (!StringUtils.isEmpty(meminitial)) {
                String value = getMemoryValue(meminitial);

                if (value != null) {
                    compilerConfiguration.setMeminitial(value);
                } else {
                    getLog().info("Invalid value for meminitial '" + meminitial + "'. Ignoring this option.");
                }
            }

            if (!StringUtils.isEmpty(maxmem)) {
                String value = getMemoryValue(maxmem);

                if (value != null) {
                    compilerConfiguration.setMaxmem(value);
                } else {
                    getLog().info("Invalid value for maxmem '" + maxmem + "'. Ignoring this option.");
                }
            }
        }

        compilerConfiguration.setExecutable(executable);

        compilerConfiguration.setWorkingDirectory(basedir);

        compilerConfiguration.setCompilerVersion(compilerVersion);

        compilerConfiguration.setBuildDirectory(buildDirectory);

        compilerConfiguration.setOutputFileName(outputFileName);

        if (CompilerConfiguration.CompilerReuseStrategy.AlwaysNew.getStrategy().equals(this.compilerReuseStrategy)) {
            compilerConfiguration.setCompilerReuseStrategy(CompilerConfiguration.CompilerReuseStrategy.AlwaysNew);
        } else if (CompilerConfiguration.CompilerReuseStrategy.ReuseSame.getStrategy()
                .equals(this.compilerReuseStrategy)) {
            if (getRequestThreadCount() > 1) {
                if (!skipMultiThreadWarning) {
                    getLog().warn("You are in a multi-thread build and compilerReuseStrategy is set to reuseSame."
                            + " This can cause issues in some environments (os/jdk)!"
                            + " Consider using reuseCreated strategy."
                            + System.getProperty("line.separator")
                            + "If your env is fine with reuseSame, you can skip this warning with the "
                            + "configuration field skipMultiThreadWarning "
                            + "or -Dmaven.compiler.skipMultiThreadWarning=true");
                }
            }
            compilerConfiguration.setCompilerReuseStrategy(CompilerConfiguration.CompilerReuseStrategy.ReuseSame);
        } else {

            compilerConfiguration.setCompilerReuseStrategy(CompilerConfiguration.CompilerReuseStrategy.ReuseCreated);
        }

        getLog().debug("CompilerReuseStrategy: "
                + compilerConfiguration.getCompilerReuseStrategy().getStrategy());

        compilerConfiguration.setForceJavacCompilerUse(forceJavacCompilerUse);

        boolean canUpdateTarget;

        IncrementalBuildHelper incrementalBuildHelper = new IncrementalBuildHelper(mojoExecution, session);

        final Set<File> sources;

        IncrementalBuildHelperRequest incrementalBuildHelperRequest = null;

        if (useIncrementalCompilation) {
            getLog().debug("useIncrementalCompilation enabled");
            try {
                canUpdateTarget = compiler.canUpdateTarget(compilerConfiguration);

                sources = getCompileSources(compiler, compilerConfiguration);

                preparePaths(sources);

                incrementalBuildHelperRequest = new IncrementalBuildHelperRequest().inputFiles(sources);

                DirectoryScanResult dsr = computeInputFileTreeChanges(incrementalBuildHelper, sources);

                boolean idk = compiler.getCompilerOutputStyle()
                                .equals(CompilerOutputStyle.ONE_OUTPUT_FILE_FOR_ALL_INPUT_FILES)
                        && !canUpdateTarget;
                boolean dependencyChanged = isDependencyChanged();
                boolean sourceChanged = isSourceChanged(compilerConfiguration, compiler);
                boolean inputFileTreeChanged = hasInputFileTreeChanged(dsr);
                // CHECKSTYLE_OFF: LineLength
                if (idk || dependencyChanged || sourceChanged || inputFileTreeChanged)
                // CHECKSTYLE_ON: LineLength
                {
                    String cause = idk
                            ? "idk"
                            : (dependencyChanged ? "dependency" : (sourceChanged ? "source" : "input tree"));
                    getLog().info("Changes detected - recompiling the module! :" + cause);
                    if (showCompilationChanges) {
                        for (String fileAdded : dsr.getFilesAdded()) {
                            getLog().info("\t+ " + fileAdded);
                        }
                        for (String fileRemoved : dsr.getFilesRemoved()) {
                            getLog().info("\t- " + fileRemoved);
                        }
                    }

                    compilerConfiguration.setSourceFiles(sources);
                } else {
                    getLog().info("Nothing to compile - all classes are up to date");

                    return;
                }
            } catch (CompilerException e) {
                throw new MojoExecutionException("Error while computing stale sources.", e);
            }
        } else {
            getLog().debug("useIncrementalCompilation disabled");

            Set<File> staleSources;
            try {
                staleSources =
                        computeStaleSources(compilerConfiguration, compiler, getSourceInclusionScanner(staleMillis));

                canUpdateTarget = compiler.canUpdateTarget(compilerConfiguration);

                if (compiler.getCompilerOutputStyle().equals(CompilerOutputStyle.ONE_OUTPUT_FILE_FOR_ALL_INPUT_FILES)
                        && !canUpdateTarget) {
                    getLog().info("RESCANNING!");
                    // TODO: This second scan for source files is sub-optimal
                    String inputFileEnding = compiler.getInputFileEnding(compilerConfiguration);

                    staleSources = computeStaleSources(
                            compilerConfiguration, compiler, getSourceInclusionScanner(inputFileEnding));
                }

            } catch (CompilerException e) {
                throw new MojoExecutionException("Error while computing stale sources.", e);
            }

            if (staleSources.isEmpty()) {
                getLog().info("Nothing to compile - all classes are up to date");

                return;
            }

            compilerConfiguration.setSourceFiles(staleSources);

            try {
                // MCOMPILER-366: if sources contain the module-descriptor it must be used to define the modulepath
                sources = getCompileSources(compiler, compilerConfiguration);

                if (getLog().isDebugEnabled()) {
                    getLog().debug("#sources: " + sources.size());
                    for (File file : sources) {
                        getLog().debug(file.getPath());
                    }
                }

                preparePaths(sources);
            } catch (CompilerException e) {
                throw new MojoExecutionException("Error while computing stale sources.", e);
            }
        }

        // Dividing pathElements of classPath and modulePath is based on sourceFiles
        compilerConfiguration.setClasspathEntries(getClasspathElements());

        compilerConfiguration.setModulepathEntries(getModulepathElements());

        compilerConfiguration.setIncludes(getIncludes());

        compilerConfiguration.setExcludes(getExcludes());

        Map<String, String> effectiveCompilerArguments = getCompilerArguments();

        String effectiveCompilerArgument = getCompilerArgument();

        if ((effectiveCompilerArguments != null) || (effectiveCompilerArgument != null) || (compilerArgs != null)) {
            if (effectiveCompilerArguments != null) {
                for (Map.Entry<String, String> me : effectiveCompilerArguments.entrySet()) {
                    String key = me.getKey();
                    String value = me.getValue();
                    if (!key.startsWith("-")) {
                        key = "-" + key;
                    }

                    if (key.startsWith("-A") && StringUtils.isNotEmpty(value)) {
                        compilerConfiguration.addCompilerCustomArgument(key + "=" + value, null);
                    } else {
                        compilerConfiguration.addCompilerCustomArgument(key, value);
                    }
                }
            }
            if (!StringUtils.isEmpty(effectiveCompilerArgument)) {
                compilerConfiguration.addCompilerCustomArgument(effectiveCompilerArgument, null);
            }
            if (compilerArgs != null) {
                for (String arg : compilerArgs) {
                    compilerConfiguration.addCompilerCustomArgument(arg, null);
                }
            }
        }

        // ----------------------------------------------------------------------
        // Dump configuration
        // ----------------------------------------------------------------------
        if (getLog().isDebugEnabled()) {
            getLog().debug("Classpath:");

            for (String s : getClasspathElements()) {
                getLog().debug(" " + s);
            }

            if (!getModulepathElements().isEmpty()) {
                getLog().debug("Modulepath:");
                for (String s : getModulepathElements()) {
                    getLog().debug(" " + s);
                }
            }

            getLog().debug("Source roots:");

            for (String root : getCompileSourceRoots()) {
                getLog().debug(" " + root);
            }

            try {
                if (fork) {
                    if (compilerConfiguration.getExecutable() != null) {
                        getLog().debug("Excutable: ");
                        getLog().debug(" " + compilerConfiguration.getExecutable());
                    }
                }

                String[] cl = compiler.createCommandLine(compilerConfiguration);
                if (cl != null && cl.length > 0) {
                    StringBuilder sb = new StringBuilder();
                    sb.append(cl[0]);
                    for (int i = 1; i < cl.length; i++) {
                        sb.append(" ");
                        sb.append(cl[i]);
                    }
                    getLog().debug("Command line options:");
                    getLog().debug(sb);
                }
            } catch (CompilerException ce) {
                getLog().debug(ce);
            }
        }

        List<String> jpmsLines = new ArrayList<>();

        // See http://openjdk.java.net/jeps/261
        final List<String> runtimeArgs = Arrays.asList(
                "--upgrade-module-path", "--add-exports", "--add-reads", "--add-modules", "--limit-modules");

        // Custom arguments are all added as keys to an ordered Map
        Iterator<Map.Entry<String, String>> entryIter =
                compilerConfiguration.getCustomCompilerArgumentsEntries().iterator();
        while (entryIter.hasNext()) {
            Map.Entry<String, String> entry = entryIter.next();

            if (runtimeArgs.contains(entry.getKey())) {
                jpmsLines.add(entry.getKey());

                String value = entry.getValue();
                if (value == null) {
                    entry = entryIter.next();
                    value = entry.getKey();
                }
                jpmsLines.add(value);
            } else if ("--patch-module".equals(entry.getKey())) {
                String value = entry.getValue();
                if (value == null) {
                    entry = entryIter.next();
                    value = entry.getKey();
                }

                String[] values = value.split("=");

                StringBuilder patchModule = new StringBuilder(values[0]);
                patchModule.append('=');

                Set<String> patchModules = new LinkedHashSet<>();
                Set<Path> sourceRoots = new HashSet<>(getCompileSourceRoots().size());
                for (String sourceRoot : getCompileSourceRoots()) {
                    sourceRoots.add(Paths.get(sourceRoot));
                }

                String[] files = values[1].split(PS);

                for (String file : files) {
                    Path filePath = Paths.get(file);
                    if (getOutputDirectory().toPath().equals(filePath)) {
                        patchModules.add("_"); // this jar
                    } else if (getOutputDirectory().toPath().startsWith(filePath)) {
                        // multirelease, can be ignored
                        continue;
                    } else if (sourceRoots.contains(filePath)) {
                        patchModules.add("_"); // this jar
                    } else {
                        JavaModuleDescriptor descriptor = getPathElements().get(file);

                        if (descriptor == null) {
                            if (Files.isDirectory(filePath)) {
                                patchModules.add(file);
                            } else {
                                getLog().warn("Can't locate " + file);
                            }
                        } else if (!values[0].equals(descriptor.name())) {
                            patchModules.add(descriptor.name());
                        }
                    }
                }

                StringBuilder sb = new StringBuilder();

                if (!patchModules.isEmpty()) {
                    for (String mod : patchModules) {
                        if (sb.length() > 0) {
                            sb.append(", ");
                        }
                        // use 'invalid' separator to ensure values are transformed
                        sb.append(mod);
                    }

                    jpmsLines.add("--patch-module");
                    jpmsLines.add(patchModule + sb.toString());
                }
            }
        }

        if (!jpmsLines.isEmpty()) {
            Path jpmsArgs = Paths.get(getOutputDirectory().getAbsolutePath(), "META-INF/jpms.args");
            try {
                Files.createDirectories(jpmsArgs.getParent());

                Files.write(jpmsArgs, jpmsLines, Charset.defaultCharset());
            } catch (IOException e) {
                getLog().warn(e.getMessage());
            }
        }

        // ----------------------------------------------------------------------
        // Compile!
        // ----------------------------------------------------------------------

        if (StringUtils.isEmpty(compilerConfiguration.getSourceEncoding())) {
            getLog().warn("File encoding has not been set, using platform encoding " + ReaderFactory.FILE_ENCODING
                    + ", i.e. build is platform dependent!");
        }

        CompilerResult compilerResult;

        if (useIncrementalCompilation) {
            incrementalBuildHelperRequest.outputDirectory(getOutputDirectory());

            incrementalBuildHelper.beforeRebuildExecution(incrementalBuildHelperRequest);

            getLog().debug("incrementalBuildHelper#beforeRebuildExecution");
        }

        try {
            compilerResult = compiler.performCompile(compilerConfiguration);
        } catch (Exception e) {
            // TODO: don't catch Exception
            throw new MojoExecutionException("Fatal error compiling", e);
        }

        if (createMissingPackageInfoClass
                && compilerResult.isSuccess()
                && compiler.getCompilerOutputStyle() == CompilerOutputStyle.ONE_OUTPUT_FILE_PER_INPUT_FILE) {
            try {
                SourceMapping sourceMapping = getSourceMapping(compilerConfiguration, compiler);
                createMissingPackageInfoClasses(compilerConfiguration, sourceMapping, sources);
            } catch (Exception e) {
                getLog().warn("Error creating missing package info classes", e);
            }
        }

        if (useIncrementalCompilation) {
            if (incrementalBuildHelperRequest.getOutputDirectory().exists()) {
                getLog().debug("incrementalBuildHelper#afterRebuildExecution");
                // now scan the same directory again and create a diff
                incrementalBuildHelper.afterRebuildExecution(incrementalBuildHelperRequest);
            } else {
                getLog().debug(
                                "skip incrementalBuildHelper#afterRebuildExecution as the output directory doesn't exist");
            }
        }

        List<CompilerMessage> warnings = new ArrayList<>();
        List<CompilerMessage> errors = new ArrayList<>();
        List<CompilerMessage> others = new ArrayList<>();
        for (CompilerMessage message : compilerResult.getCompilerMessages()) {
            if (message.getKind() == CompilerMessage.Kind.ERROR) {
                errors.add(message);
            } else if (message.getKind() == CompilerMessage.Kind.WARNING
                    || message.getKind() == CompilerMessage.Kind.MANDATORY_WARNING) {
                warnings.add(message);
            } else {
                others.add(message);
            }
        }

        if (failOnError && !compilerResult.isSuccess()) {
            for (CompilerMessage message : others) {
                assert message.getKind() != CompilerMessage.Kind.ERROR
                        && message.getKind() != CompilerMessage.Kind.WARNING
                        && message.getKind() != CompilerMessage.Kind.MANDATORY_WARNING;
                getLog().info(message.toString());
            }
            if (!warnings.isEmpty()) {
                getLog().info("-------------------------------------------------------------");
                getLog().warn("COMPILATION WARNING : ");
                getLog().info("-------------------------------------------------------------");
                for (CompilerMessage warning : warnings) {
                    getLog().warn(warning.toString());
                }
                getLog().info(warnings.size() + ((warnings.size() > 1) ? " warnings " : " warning"));
                getLog().info("-------------------------------------------------------------");
            }

            if (!errors.isEmpty()) {
                getLog().info("-------------------------------------------------------------");
                getLog().error("COMPILATION ERROR : ");
                getLog().info("-------------------------------------------------------------");
                for (CompilerMessage error : errors) {
                    getLog().error(error.toString());
                }
                getLog().info(errors.size() + ((errors.size() > 1) ? " errors " : " error"));
                getLog().info("-------------------------------------------------------------");
            }

            if (!errors.isEmpty()) {
                throw new CompilationFailureException(errors);
            } else {
                throw new CompilationFailureException(warnings);
            }
        } else {
            for (CompilerMessage message : compilerResult.getCompilerMessages()) {
                switch (message.getKind()) {
                    case NOTE:
                    case OTHER:
                        getLog().info(message.toString());
                        break;

                    case ERROR:
                        getLog().error(message.toString());
                        break;

                    case MANDATORY_WARNING:
                    case WARNING:
                    default:
                        getLog().warn(message.toString());
                        break;
                }
            }
        }
    }

    private void createMissingPackageInfoClasses(
            CompilerConfiguration compilerConfiguration, SourceMapping sourceMapping, Set<File> sources)
            throws InclusionScanException, IOException {
        for (File source : sources) {
            String path = source.toString();
            if (path.endsWith(File.separator + "package-info.java")) {
                for (String root : getCompileSourceRoots()) {
                    root = root + File.separator;
                    if (path.startsWith(root)) {
                        String rel = path.substring(root.length());
                        Set<File> files = sourceMapping.getTargetFiles(getOutputDirectory(), rel);
                        for (File file : files) {
                            if (!file.exists()) {
                                File parentFile = file.getParentFile();

                                if (!parentFile.exists()) {
                                    Files.createDirectories(parentFile.toPath());
                                }

                                byte[] bytes = generatePackage(compilerConfiguration, rel);
                                Files.write(file.toPath(), bytes);
                            }
                        }
                    }
                }
            }
        }
    }

    private byte[] generatePackage(CompilerConfiguration compilerConfiguration, String javaFile) {
        int version = getOpcode(compilerConfiguration);
        String internalPackageName = javaFile.substring(0, javaFile.length() - ".java".length());
        if (File.separatorChar != '/') {
            internalPackageName = internalPackageName.replace(File.separatorChar, '/');
        }
        ClassWriter cw = new ClassWriter(0);
        cw.visit(
                version,
                Opcodes.ACC_SYNTHETIC | Opcodes.ACC_ABSTRACT | Opcodes.ACC_INTERFACE,
                internalPackageName,
                null,
                "java/lang/Object",
                null);
        cw.visitSource("package-info.java", null);
        return cw.toByteArray();
    }

    private int getOpcode(CompilerConfiguration compilerConfiguration) {
        String version = compilerConfiguration.getReleaseVersion();
        if (version == null) {
            version = compilerConfiguration.getTargetVersion();
            if (version == null) {
                version = "1.5";
            }
        }
        if (version.startsWith("1.")) {
            version = version.substring(2);
        }
        int iVersion = Integer.parseInt(version);
        if (iVersion < 2) {
            throw new IllegalArgumentException("Unsupported java version '" + version + "'");
        }
        return iVersion - 2 + Opcodes.V1_2;
    }

    protected boolean isTestCompile() {
        return false;
    }

    /**
     * @return all source files for the compiler
     */
    private Set<File> getCompileSources(Compiler compiler, CompilerConfiguration compilerConfiguration)
            throws MojoExecutionException, CompilerException {
        String inputFileEnding = compiler.getInputFileEnding(compilerConfiguration);
        if (StringUtils.isEmpty(inputFileEnding)) {
            // see MCOMPILER-199 GroovyEclipseCompiler doesn't set inputFileEnding
            // so we can presume it's all files from the source directory
            inputFileEnding = ".*";
        }
        SourceInclusionScanner scanner = getSourceInclusionScanner(inputFileEnding);

        SourceMapping mapping = getSourceMapping(compilerConfiguration, compiler);

        scanner.addSourceMapping(mapping);

        Set<File> compileSources = new HashSet<>();

        for (String sourceRoot : getCompileSourceRoots()) {
            File rootFile = new File(sourceRoot);

            if (!rootFile.isDirectory()
                    || rootFile.getAbsoluteFile().equals(compilerConfiguration.getGeneratedSourcesDirectory())) {
                continue;
            }

            try {
                compileSources.addAll(scanner.getIncludedSources(rootFile, null));
            } catch (InclusionScanException e) {
                throw new MojoExecutionException(
                        "Error scanning source root: '" + sourceRoot + "' for stale files to recompile.", e);
            }
        }

        return compileSources;
    }

    protected abstract Set<String> getIncludes();

    protected abstract Set<String> getExcludes();

    /**
     * @param compilerConfiguration
     * @param compiler
     * @return <code>true</code> if at least a single source file is newer than it's class file
     */
    private boolean isSourceChanged(CompilerConfiguration compilerConfiguration, Compiler compiler)
            throws CompilerException, MojoExecutionException {
        Set<File> staleSources =
                computeStaleSources(compilerConfiguration, compiler, getSourceInclusionScanner(staleMillis));

        if (getLog().isDebugEnabled() || showCompilationChanges) {
            for (File f : staleSources) {
                if (showCompilationChanges) {
                    getLog().info("Stale source detected: " + f.getAbsolutePath());
                } else {
                    getLog().debug("Stale source detected: " + f.getAbsolutePath());
                }
            }
        }
        return !staleSources.isEmpty();
    }

    /**
     * try to get thread count if a Maven 3 build, using reflection as the plugin must not be maven3 api dependent
     *
     * @return number of thread for this build or 1 if not multi-thread build
     */
    protected int getRequestThreadCount() {
        return session.getRequest().getDegreeOfConcurrency();
    }

    protected Date getBuildStartTime() {
        MavenExecutionRequest request = session.getRequest();
        Date buildStartTime = request == null ? new Date() : request.getStartTime();
        return buildStartTime == null ? new Date() : buildStartTime;
    }

    private String getMemoryValue(String setting) {
        String value = null;

        // Allow '128' or '128m'
        if (isDigits(setting)) {
            value = setting + "m";
        } else if ((isDigits(setting.substring(0, setting.length() - 1)))
                && (setting.toLowerCase().endsWith("m"))) {
            value = setting;
        }
        return value;
    }

    // TODO remove the part with ToolchainManager lookup once we depend on
    // 3.0.9 (have it as prerequisite). Define as regular component field then.
    protected final Toolchain getToolchain() {
        Toolchain tc = null;

        if (jdkToolchain != null) {
            // Maven 3.3.1 has plugin execution scoped Toolchain Support
            try {
                Method getToolchainsMethod = toolchainManager
                        .getClass()
                        .getMethod("getToolchains", MavenSession.class, String.class, Map.class);

                @SuppressWarnings("unchecked")
                List<Toolchain> tcs =
                        (List<Toolchain>) getToolchainsMethod.invoke(toolchainManager, session, "jdk", jdkToolchain);

                if (tcs != null && !tcs.isEmpty()) {
                    tc = tcs.get(0);
                }
            } catch (NoSuchMethodException
                    | SecurityException
                    | IllegalAccessException
                    | IllegalArgumentException
                    | InvocationTargetException e) {
                // ignore
            }
        }

        if (tc == null) {
            tc = toolchainManager.getToolchainFromBuildContext("jdk", session);
        }

        return tc;
    }

    private boolean isDigits(String string) {
        for (int i = 0; i < string.length(); i++) {
            if (!Character.isDigit(string.charAt(i))) {
                return false;
            }
        }
        return true;
    }

    private Set<File> computeStaleSources(
            CompilerConfiguration compilerConfiguration, Compiler compiler, SourceInclusionScanner scanner)
            throws MojoExecutionException, CompilerException {
        SourceMapping mapping = getSourceMapping(compilerConfiguration, compiler);

        File outputDirectory;
        CompilerOutputStyle outputStyle = compiler.getCompilerOutputStyle();
        if (outputStyle == CompilerOutputStyle.ONE_OUTPUT_FILE_FOR_ALL_INPUT_FILES) {
            outputDirectory = buildDirectory;
        } else {
            outputDirectory = getOutputDirectory();
        }

        scanner.addSourceMapping(mapping);

        Set<File> staleSources = new HashSet<>();

        for (String sourceRoot : getCompileSourceRoots()) {
            File rootFile = new File(sourceRoot);

            if (!rootFile.isDirectory()) {
                continue;
            }

            try {
                staleSources.addAll(scanner.getIncludedSources(rootFile, outputDirectory));
            } catch (InclusionScanException e) {
                throw new MojoExecutionException(
                        "Error scanning source root: \'" + sourceRoot + "\' for stale files to recompile.", e);
            }
        }

        return staleSources;
    }

    private SourceMapping getSourceMapping(CompilerConfiguration compilerConfiguration, Compiler compiler)
            throws CompilerException, MojoExecutionException {
        CompilerOutputStyle outputStyle = compiler.getCompilerOutputStyle();

        SourceMapping mapping;
        if (outputStyle == CompilerOutputStyle.ONE_OUTPUT_FILE_PER_INPUT_FILE) {
            mapping = new SuffixMapping(
                    compiler.getInputFileEnding(compilerConfiguration),
                    compiler.getOutputFileEnding(compilerConfiguration));
        } else if (outputStyle == CompilerOutputStyle.ONE_OUTPUT_FILE_FOR_ALL_INPUT_FILES) {
            mapping = new SingleTargetSourceMapping(
                    compiler.getInputFileEnding(compilerConfiguration), compiler.getOutputFile(compilerConfiguration));

        } else {
            throw new MojoExecutionException("Unknown compiler output style: '" + outputStyle + "'.");
        }
        return mapping;
    }

    /**
     * @todo also in ant plugin. This should be resolved at some point so that it does not need to
     * be calculated continuously - or should the plugins accept empty source roots as is?
     */
    private static List<String> removeEmptyCompileSourceRoots(List<String> compileSourceRootsList) {
        List<String> newCompileSourceRootsList = new ArrayList<>();
        if (compileSourceRootsList != null) {
            // copy as I may be modifying it
            for (String srcDir : compileSourceRootsList) {
                if (!newCompileSourceRootsList.contains(srcDir) && new File(srcDir).exists()) {
                    newCompileSourceRootsList.add(srcDir);
                }
            }
        }
        return newCompileSourceRootsList;
    }

    /**
     * We just compare the timestamps of all local dependency files (inter-module dependency classpath) and the own
     * generated classes and if we got a file which is &gt;= the build-started timestamp, then we caught a file which
     * got changed during this build.
     *
     * @return <code>true</code> if at least one single dependency has changed.
     */
    protected boolean isDependencyChanged() {
        if (session == null) {
            // we just cannot determine it, so don't do anything beside logging
            getLog().info("Cannot determine build start date, skipping incremental build detection.");
            return false;
        }

        if (fileExtensions == null || fileExtensions.isEmpty()) {
            fileExtensions = Collections.unmodifiableList(Arrays.asList("class", "jar"));
        }

        Date buildStartTime = getBuildStartTime();

        List<String> pathElements = new ArrayList<>();
        pathElements.addAll(getClasspathElements());
        pathElements.addAll(getModulepathElements());

        for (String pathElement : pathElements) {
            File artifactPath = new File(pathElement);
            if (artifactPath.isDirectory() || artifactPath.isFile()) {
                if (hasNewFile(artifactPath, buildStartTime)) {
                    if (showCompilationChanges) {
                        getLog().info("New dependency detected: " + artifactPath.getAbsolutePath());
                    } else {
                        getLog().debug("New dependency detected: " + artifactPath.getAbsolutePath());
                    }
                    return true;
                }
            }
        }

        // obviously there was no new file detected.
        return false;
    }

    /**
     * @param classPathEntry entry to check
     * @param buildStartTime time build start
     * @return if any changes occurred
     */
    private boolean hasNewFile(File classPathEntry, Date buildStartTime) {
        if (!classPathEntry.exists()) {
            return false;
        }

        if (classPathEntry.isFile()) {
            return classPathEntry.lastModified() >= buildStartTime.getTime()
                    && fileExtensions.contains(FileUtils.getExtension(classPathEntry.getName()));
        }

        File[] children = classPathEntry.listFiles();

        for (File child : children) {
            if (hasNewFile(child, buildStartTime)) {
                return true;
            }
        }

        return false;
    }

    private List<String> resolveProcessorPathEntries() throws MojoExecutionException {
        if (annotationProcessorPaths == null || annotationProcessorPaths.isEmpty()) {
            return null;
        }

        Set<String> elements = new LinkedHashSet<>();
        try {
            List<Dependency> dependencies = convertToDependencies(annotationProcessorPaths);
            CollectRequest collectRequest =
                    new CollectRequest(dependencies, Collections.emptyList(), project.getRemoteProjectRepositories());
            DependencyRequest dependencyRequest = new DependencyRequest();
            dependencyRequest.setCollectRequest(collectRequest);
            DependencyResult dependencyResult =
                    repositorySystem.resolveDependencies(session.getRepositorySession(), dependencyRequest);

            for (ArtifactResult resolved : dependencyResult.getArtifactResults()) {
                elements.add(resolved.getArtifact().getFile().getAbsolutePath());
            }
            return new ArrayList<>(elements);
        } catch (Exception e) {
            throw new MojoExecutionException(
                    "Resolution of annotationProcessorPath dependencies failed: " + e.getLocalizedMessage(), e);
        }
    }

    private List<Dependency> convertToDependencies(List<DependencyCoordinate> annotationProcessorPaths) {
        List<Dependency> dependencies = new ArrayList<>();
        for (DependencyCoordinate annotationProcessorPath : annotationProcessorPaths) {
            ArtifactHandler handler = artifactHandlerManager.getArtifactHandler(annotationProcessorPath.getType());
            Artifact artifact = new DefaultArtifact(
                    annotationProcessorPath.getGroupId(),
                    annotationProcessorPath.getArtifactId(),
                    annotationProcessorPath.getClassifier(),
                    handler.getExtension(),
<<<<<<< HEAD
                    annotationProcessorPath.getVersion() );
            Set<Exclusion> exclusions = convertToAetherExclusions( annotationProcessorPath.getExclusions() );
            dependencies.add( new Dependency( artifact,  JavaScopes.RUNTIME, false, exclusions ) );
=======
                    annotationProcessorPath.getVersion());
            dependencies.add(new Dependency(artifact, JavaScopes.RUNTIME));
>>>>>>> e304ceb9
        }
        return dependencies;
    }

<<<<<<< HEAD
    private Set<Exclusion> convertToAetherExclusions( Set<DependencyExclusion> exclusions )
    {
        if ( exclusions == null || exclusions.isEmpty() )
        {
            return Collections.emptySet();
        }
        Set<Exclusion> aetherExclusions = new HashSet<>();
        for ( DependencyExclusion exclusion : exclusions )
        {
            Exclusion aetherExclusion = new Exclusion( exclusion.getGroupId(), exclusion.getArtifactId(),
                    exclusion.getClassifier(), exclusion.getExtension() );
            aetherExclusions.add( aetherExclusion );
        }
        return aetherExclusions;
    }

    private void writePlugin( MessageBuilder mb )
    {
        mb.a( "    <plugin>" ).newline();
        mb.a( "      <groupId>org.apache.maven.plugins</groupId>" ).newline();
        mb.a( "      <artifactId>maven-compiler-plugin</artifactId>" ).newline();
        
=======
    private void writePlugin(MessageBuilder mb) {
        mb.a("    <plugin>").newline();
        mb.a("      <groupId>org.apache.maven.plugins</groupId>").newline();
        mb.a("      <artifactId>maven-compiler-plugin</artifactId>").newline();

>>>>>>> e304ceb9
        String version = getMavenCompilerPluginVersion();
        if (version != null) {
            mb.a("      <version>").a(version).a("</version>").newline();
        }
        writeConfig(mb);

        mb.a("    </plugin>").newline();
    }

    private void writeConfig(MessageBuilder mb) {
        mb.a("      <configuration>").newline();

        if (release != null) {
            mb.a("        <release>").a(release).a("</release>").newline();
        } else if (JavaVersion.JAVA_VERSION.isAtLeast("9")) {
            String rls = target.replaceAll(".\\.", "");
            // when using Java9+, motivate to use release instead of source/target
            mb.a("        <release>").a(rls).a("</release>").newline();
        } else {
            mb.a("        <source>").a(source).a("</source>").newline();
            mb.a("        <target>").a(target).a("</target>").newline();
        }
        mb.a("      </configuration>").newline();
    }

    private String getMavenCompilerPluginVersion() {
        Properties pomProperties = new Properties();

        try (InputStream is = AbstractCompilerMojo.class.getResourceAsStream(
                "/META-INF/maven/org.apache.maven.plugins/maven-compiler-plugin/pom.properties")) {
            if (is != null) {
                pomProperties.load(is);
            }
        } catch (IOException e) {
            // noop
        }

        return pomProperties.getProperty("version");
    }

    private DirectoryScanResult computeInputFileTreeChanges(IncrementalBuildHelper ibh, Set<File> inputFiles)
            throws MojoExecutionException {
        File mojoConfigBase = ibh.getMojoStatusDirectory();
        File mojoConfigFile = new File(mojoConfigBase, INPUT_FILES_LST_FILENAME);

        String[] oldInputFiles = new String[0];

        if (mojoConfigFile.exists()) {
            try {
                oldInputFiles = FileUtils.fileReadArray(mojoConfigFile);
            } catch (IOException e) {
                throw new MojoExecutionException("Error reading old mojo status " + mojoConfigFile, e);
            }
        }

        String[] inputFileNames = inputFiles.stream().map(File::getAbsolutePath).toArray(String[]::new);

        DirectoryScanResult dsr = DirectoryScanner.diffFiles(oldInputFiles, inputFileNames);

        try {
            FileUtils.fileWriteArray(mojoConfigFile, inputFileNames);
        } catch (IOException e) {
            throw new MojoExecutionException("Error while storing the mojo status", e);
        }

        return dsr;
    }

    private boolean hasInputFileTreeChanged(DirectoryScanResult dsr) {
        return (dsr.getFilesAdded().length > 0 || dsr.getFilesRemoved().length > 0);
    }

    public void setTarget(String target) {
        this.target = target;
        targetOrReleaseSet = true;
    }

    public void setRelease(String release) {
        this.release = release;
        targetOrReleaseSet = true;
    }

    final String getImplicit() {
        return implicit;
    }
}<|MERGE_RESOLUTION|>--- conflicted
+++ resolved
@@ -1613,48 +1613,31 @@
                     annotationProcessorPath.getArtifactId(),
                     annotationProcessorPath.getClassifier(),
                     handler.getExtension(),
-<<<<<<< HEAD
-                    annotationProcessorPath.getVersion() );
-            Set<Exclusion> exclusions = convertToAetherExclusions( annotationProcessorPath.getExclusions() );
-            dependencies.add( new Dependency( artifact,  JavaScopes.RUNTIME, false, exclusions ) );
-=======
                     annotationProcessorPath.getVersion());
-            dependencies.add(new Dependency(artifact, JavaScopes.RUNTIME));
->>>>>>> e304ceb9
+            Set<Exclusion> exclusions = convertToAetherExclusions(annotationProcessorPath.getExclusions());
+            dependencies.add(new Dependency(artifact,  JavaScopes.RUNTIME, false, exclusions));
         }
         return dependencies;
     }
 
-<<<<<<< HEAD
-    private Set<Exclusion> convertToAetherExclusions( Set<DependencyExclusion> exclusions )
-    {
-        if ( exclusions == null || exclusions.isEmpty() )
-        {
+    private Set<Exclusion> convertToAetherExclusions(Set<DependencyExclusion> exclusions) {
+        if (exclusions == null || exclusions.isEmpty()) {
             return Collections.emptySet();
         }
         Set<Exclusion> aetherExclusions = new HashSet<>();
-        for ( DependencyExclusion exclusion : exclusions )
-        {
-            Exclusion aetherExclusion = new Exclusion( exclusion.getGroupId(), exclusion.getArtifactId(),
-                    exclusion.getClassifier(), exclusion.getExtension() );
-            aetherExclusions.add( aetherExclusion );
+        for (DependencyExclusion exclusion : exclusions) {
+            Exclusion aetherExclusion = new Exclusion(exclusion.getGroupId(), exclusion.getArtifactId(),
+                    exclusion.getClassifier(), exclusion.getExtension());
+            aetherExclusions.add(aetherExclusion);
         }
         return aetherExclusions;
     }
 
-    private void writePlugin( MessageBuilder mb )
-    {
-        mb.a( "    <plugin>" ).newline();
-        mb.a( "      <groupId>org.apache.maven.plugins</groupId>" ).newline();
-        mb.a( "      <artifactId>maven-compiler-plugin</artifactId>" ).newline();
-        
-=======
     private void writePlugin(MessageBuilder mb) {
         mb.a("    <plugin>").newline();
         mb.a("      <groupId>org.apache.maven.plugins</groupId>").newline();
         mb.a("      <artifactId>maven-compiler-plugin</artifactId>").newline();
 
->>>>>>> e304ceb9
         String version = getMavenCompilerPluginVersion();
         if (version != null) {
             mb.a("      <version>").a(version).a("</version>").newline();
