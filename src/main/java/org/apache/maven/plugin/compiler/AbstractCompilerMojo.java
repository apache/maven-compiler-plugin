/*
 * Licensed to the Apache Software Foundation (ASF) under one
 * or more contributor license agreements.  See the NOTICE file
 * distributed with this work for additional information
 * regarding copyright ownership.  The ASF licenses this file
 * to you under the Apache License, Version 2.0 (the
 * "License"); you may not use this file except in compliance
 * with the License.  You may obtain a copy of the License at
 *
 *   http://www.apache.org/licenses/LICENSE-2.0
 *
 * Unless required by applicable law or agreed to in writing,
 * software distributed under the License is distributed on an
 * "AS IS" BASIS, WITHOUT WARRANTIES OR CONDITIONS OF ANY
 * KIND, either express or implied.  See the License for the
 * specific language governing permissions and limitations
 * under the License.
 */
package org.apache.maven.plugin.compiler;

import java.io.File;
import java.io.IOException;
import java.io.InputStream;
import java.lang.reflect.InvocationTargetException;
import java.lang.reflect.Method;
import java.nio.charset.Charset;
import java.nio.file.Files;
import java.nio.file.Path;
import java.nio.file.Paths;
import java.util.ArrayList;
import java.util.Arrays;
import java.util.Collections;
import java.util.Date;
import java.util.HashSet;
import java.util.Iterator;
import java.util.LinkedHashSet;
import java.util.List;
import java.util.Map;
import java.util.Properties;
import java.util.Set;

import org.apache.maven.artifact.handler.ArtifactHandler;
import org.apache.maven.artifact.handler.manager.ArtifactHandlerManager;
import org.apache.maven.execution.MavenExecutionRequest;
import org.apache.maven.execution.MavenSession;
import org.apache.maven.plugin.AbstractMojo;
import org.apache.maven.plugin.MojoExecution;
import org.apache.maven.plugin.MojoExecutionException;
import org.apache.maven.plugins.annotations.Component;
import org.apache.maven.plugins.annotations.Parameter;
import org.apache.maven.project.MavenProject;
import org.apache.maven.shared.incremental.IncrementalBuildHelper;
import org.apache.maven.shared.incremental.IncrementalBuildHelperRequest;
import org.apache.maven.shared.utils.ReaderFactory;
import org.apache.maven.shared.utils.StringUtils;
import org.apache.maven.shared.utils.io.DirectoryScanResult;
import org.apache.maven.shared.utils.io.DirectoryScanner;
import org.apache.maven.shared.utils.io.FileUtils;
import org.apache.maven.shared.utils.logging.MessageBuilder;
import org.apache.maven.shared.utils.logging.MessageUtils;
import org.apache.maven.toolchain.Toolchain;
import org.apache.maven.toolchain.ToolchainManager;
import org.codehaus.plexus.compiler.Compiler;
import org.codehaus.plexus.compiler.CompilerConfiguration;
import org.codehaus.plexus.compiler.CompilerException;
import org.codehaus.plexus.compiler.CompilerMessage;
import org.codehaus.plexus.compiler.CompilerOutputStyle;
import org.codehaus.plexus.compiler.CompilerResult;
import org.codehaus.plexus.compiler.manager.CompilerManager;
import org.codehaus.plexus.compiler.manager.NoSuchCompilerException;
import org.codehaus.plexus.compiler.util.scan.InclusionScanException;
import org.codehaus.plexus.compiler.util.scan.SourceInclusionScanner;
import org.codehaus.plexus.compiler.util.scan.mapping.SingleTargetSourceMapping;
import org.codehaus.plexus.compiler.util.scan.mapping.SourceMapping;
import org.codehaus.plexus.compiler.util.scan.mapping.SuffixMapping;
import org.codehaus.plexus.languages.java.jpms.JavaModuleDescriptor;
import org.codehaus.plexus.languages.java.version.JavaVersion;
import org.eclipse.aether.RepositorySystem;
import org.eclipse.aether.artifact.Artifact;
import org.eclipse.aether.artifact.DefaultArtifact;
import org.eclipse.aether.collection.CollectRequest;
import org.eclipse.aether.graph.Dependency;
import org.eclipse.aether.resolution.ArtifactResult;
import org.eclipse.aether.resolution.DependencyRequest;
import org.eclipse.aether.resolution.DependencyResult;
import org.eclipse.aether.util.artifact.JavaScopes;
import org.objectweb.asm.ClassWriter;
import org.objectweb.asm.Opcodes;

/**
 * TODO: At least one step could be optimized, currently the plugin will do two
 * scans of all the source code if the compiler has to have the entire set of
 * sources. This is currently the case for at least the C# compiler and most
 * likely all the other .NET compilers too.
 *
 * @author others
 * @author <a href="mailto:trygvis@inamo.no">Trygve Laugst&oslash;l</a>
 * @since 2.0
 */
public abstract class AbstractCompilerMojo extends AbstractMojo {
    protected static final String PS = System.getProperty("path.separator");

    private static final String INPUT_FILES_LST_FILENAME = "inputFiles.lst";

    static final String DEFAULT_SOURCE = "1.8";

    static final String DEFAULT_TARGET = "1.8";

    // Used to compare with older targets
    static final String MODULE_INFO_TARGET = "1.9";

    // ----------------------------------------------------------------------
    // Configurables
    // ----------------------------------------------------------------------

    /**
     * Indicates whether the build will continue even if there are compilation errors.
     *
     * @since 2.0.2
     */
    @Parameter(property = "maven.compiler.failOnError", defaultValue = "true")
    private boolean failOnError = true;

    /**
     * Indicates whether the build will continue even if there are compilation warnings.
     *
     * @since 3.6
     */
    @Parameter(property = "maven.compiler.failOnWarning", defaultValue = "false")
    private boolean failOnWarning;

    /**
     * Set to <code>true</code> to include debugging information in the compiled class files.
     */
    @Parameter(property = "maven.compiler.debug", defaultValue = "true")
    private boolean debug = true;

    /**
     * Set to <code>true</code> to generate metadata for reflection on method parameters.
     * @since 3.6.2
     */
    @Parameter(property = "maven.compiler.parameters", defaultValue = "false")
    private boolean parameters;

    /**
     * Set to <code>true</code> to Enable preview language features of the java compiler
     * @since 3.10.1
     */
    @Parameter(property = "maven.compiler.enablePreview", defaultValue = "false")
    private boolean enablePreview;

    /**
     * Set to <code>true</code> to show messages about what the compiler is doing.
     */
    @Parameter(property = "maven.compiler.verbose", defaultValue = "false")
    private boolean verbose;

    /**
     * Sets whether to show source locations where deprecated APIs are used.
     */
    @Parameter(property = "maven.compiler.showDeprecation", defaultValue = "false")
    private boolean showDeprecation;

    /**
     * Set to <code>true</code> to optimize the compiled code using the compiler's optimization methods.
     * @deprecated This property is a no-op in {@code javac}.
     */
    @Deprecated
    @Parameter(property = "maven.compiler.optimize", defaultValue = "false")
    private boolean optimize;

    /**
     * Set to <code>false</code> to disable warnings during compilation.
     */
    @Parameter(property = "maven.compiler.showWarnings", defaultValue = "true")
    private boolean showWarnings;

    /**
     * <p>The -source argument for the Java compiler.</p>
     *
     * <p><b>NOTE: </b></p>
     * <p>Since 3.8.0 the default value has changed from 1.5 to 1.6</p>
     * <p>Since 3.9.0 the default value has changed from 1.6 to 1.7</p>
     * <p>Since 3.11.0 the default value has changed from 1.7 to 1.8</p>
     */
    @Parameter(property = "maven.compiler.source", defaultValue = DEFAULT_SOURCE)
    protected String source;

    /**
     * <p>The -target argument for the Java compiler.</p>
     *
     * <p><b>NOTE: </b></p>
     * <p>Since 3.8.0 the default value has changed from 1.5 to 1.6</p>
     * <p>Since 3.9.0 the default value has changed from 1.6 to 1.7</p>
     * <p>Since 3.11.0 the default value has changed from 1.7 to 1.8</p>
     */
    @Parameter(property = "maven.compiler.target", defaultValue = DEFAULT_TARGET)
    protected String target;

    /**
     * The -release argument for the Java compiler, supported since Java9
     *
     * @since 3.6
     */
    @Parameter(property = "maven.compiler.release")
    protected String release;

    /**
     * The -encoding argument for the Java compiler.
     *
     * @since 2.1
     */
    @Parameter(property = "encoding", defaultValue = "${project.build.sourceEncoding}")
    private String encoding;

    /**
     * Sets the granularity in milliseconds of the last modification
     * date for testing whether a source needs recompilation.
     */
    @Parameter(property = "lastModGranularityMs", defaultValue = "0")
    private int staleMillis;

    /**
     * The compiler id of the compiler to use. See this
     * <a href="non-javac-compilers.html">guide</a> for more information.
     */
    @Parameter(property = "maven.compiler.compilerId", defaultValue = "javac")
    private String compilerId;

    /**
     * Version of the compiler to use, ex. "1.3", "1.5", if {@link #fork} is set to <code>true</code>.
     */
    @Parameter(property = "maven.compiler.compilerVersion")
    private String compilerVersion;

    /**
     * Allows running the compiler in a separate process.
     * If <code>false</code> it uses the built in compiler, while if <code>true</code> it will use an executable.
     */
    @Parameter(property = "maven.compiler.fork", defaultValue = "false")
    private boolean fork;

    /**
     * Initial size, in megabytes, of the memory allocation pool, ex. "64", "64m"
     * if {@link #fork} is set to <code>true</code>.
     *
     * @since 2.0.1
     */
    @Parameter(property = "maven.compiler.meminitial")
    private String meminitial;

    /**
     * Sets the maximum size, in megabytes, of the memory allocation pool, ex. "128", "128m"
     * if {@link #fork} is set to <code>true</code>.
     *
     * @since 2.0.1
     */
    @Parameter(property = "maven.compiler.maxmem")
    private String maxmem;

    /**
     * Sets the executable of the compiler to use when {@link #fork} is <code>true</code>.
     */
    @Parameter(property = "maven.compiler.executable")
    private String executable;

    /**
     * <p>
     * Sets whether annotation processing is performed or not. Only applies to JDK 1.6+
     * If not set, both compilation and annotation processing are performed at the same time.
     * </p>
     * <p>Allowed values are:</p>
     * <ul>
     * <li><code>none</code> - no annotation processing is performed.</li>
     * <li><code>only</code> - only annotation processing is done, no compilation.</li>
     * </ul>
     *
     * @since 2.2
     */
    @Parameter
    private String proc;

    /**
     * <p>
     * Names of annotation processors to run. Only applies to JDK 1.6+
     * If not set, the default annotation processors discovery process applies.
     * </p>
     *
     * @since 2.2
     */
    @Parameter
    private String[] annotationProcessors;

    /**
     * <p>
     * Classpath elements to supply as annotation processor path. If specified, the compiler will detect annotation
     * processors only in those classpath elements. If omitted, the default classpath is used to detect annotation
     * processors. The detection itself depends on the configuration of {@code annotationProcessors}.
     * </p>
     * <p>
     * Each classpath element is specified using their Maven coordinates (groupId, artifactId, version, classifier,
     * type). Transitive dependencies are added automatically. Example:
     * </p>
     *
     * <pre>
     * &lt;configuration&gt;
     *   &lt;annotationProcessorPaths&gt;
     *     &lt;path&gt;
     *       &lt;groupId&gt;org.sample&lt;/groupId&gt;
     *       &lt;artifactId&gt;sample-annotation-processor&lt;/artifactId&gt;
     *       &lt;version&gt;1.2.3&lt;/version&gt;
     *     &lt;/path&gt;
     *     &lt;!-- ... more ... --&gt;
     *   &lt;/annotationProcessorPaths&gt;
     * &lt;/configuration&gt;
     * </pre>
     *
     * @since 3.5
     */
    @Parameter
    private List<DependencyCoordinate> annotationProcessorPaths;

    /**
     * <p>
     * Sets the arguments to be passed to the compiler (prepending a dash).
     * </p>
     * <p>
     * This is because the list of valid arguments passed to a Java compiler varies based on the compiler version.
     * </p>
     * <p>
     * Note that {@code -J} options are only passed through if {@link #fork} is set to {@code true}.
     * </p>
     * <p>
     * To pass <code>-Xmaxerrs 1000 -Xlint -Xlint:-path -Averbose=true</code> you should include the following:
     * </p>
     *
     * <pre>
     * &lt;compilerArguments&gt;
     *   &lt;Xmaxerrs&gt;1000&lt;/Xmaxerrs&gt;
     *   &lt;Xlint/&gt;
     *   &lt;Xlint:-path/&gt;
     *   &lt;Averbose&gt;true&lt;/Averbose&gt;
     * &lt;/compilerArguments&gt;
     * </pre>
     *
     * @since 2.0.1
     * @deprecated use {@link #compilerArgs} instead.
     */
    @Parameter
    @Deprecated
    protected Map<String, String> compilerArguments;

    /**
     * <p>
     * Sets the arguments to be passed to the compiler.
     * </p>
     * <p>
     * Note that {@code -J} options are only passed through if {@link #fork} is set to {@code true}.
     * </p>
     * Example:
     * <pre>
     * &lt;compilerArgs&gt;
     *   &lt;arg&gt;-Xmaxerrs&lt;/arg&gt;
     *   &lt;arg&gt;1000&lt;/arg&gt;
     *   &lt;arg&gt;-Xlint&lt;/arg&gt;
     *   &lt;arg&gt;-J-Duser.language=en_us&lt;/arg&gt;
     * &lt;/compilerArgs&gt;
     * </pre>
     *
     * @since 3.1
     */
    @Parameter
    protected List<String> compilerArgs;

    /**
     * <p>
     * Sets the unformatted single argument string to be passed to the compiler. To pass multiple arguments such as
     * <code>-Xmaxerrs 1000</code> (which are actually two arguments) you have to use {@link #compilerArguments}.
     * </p>
     * <p>
     * This is because the list of valid arguments passed to a Java compiler varies based on the compiler version.
     * </p>
     * <p>
     * Note that {@code -J} options are only passed through if {@link #fork} is set to {@code true}.
     * </p>
     */
    @Parameter
    protected String compilerArgument;

    /**
     * Sets the name of the output file when compiling a set of
     * sources to a single file.
     * <p/>
     * expression="${project.build.finalName}"
     */
    @Parameter
    private String outputFileName;

    /**
     * Keyword list to be appended to the <code>-g</code> command-line switch. Legal values are none or a
     * comma-separated list of the following keywords: <code>lines</code>, <code>vars</code>, and <code>source</code>.
     * If debug level is not specified, by default, nothing will be appended to <code>-g</code>.
     * If debug is not turned on, this attribute will be ignored.
     *
     * @since 2.1
     */
    @Parameter(property = "maven.compiler.debuglevel")
    private String debuglevel;

    /**
     * Keyword to be appended to the <code>-implicit:</code> command-line switch.
     *
     * @since 3.10.2
     */
    @Parameter(property = "maven.compiler.implicit")
    private String implicit;

    /**
     *
     */
    @Component
    private ToolchainManager toolchainManager;

    /**
     * <p>
     * Specify the requirements for this jdk toolchain for using a different {@code javac} than the one of the JRE used
     * by Maven. This overrules the toolchain selected by the
     * <a href="https://maven.apache.org/plugins/maven-toolchains-plugin/">maven-toolchain-plugin</a>.
     * </p>
     * (see <a href="https://maven.apache.org/guides/mini/guide-using-toolchains.html"> Guide to Toolchains</a> for more
     * info)
     *
     * <pre>
     * &lt;configuration&gt;
     *   &lt;jdkToolchain&gt;
     *     &lt;version&gt;11&lt;/version&gt;
     *   &lt;/jdkToolchain&gt;
     *   ...
     * &lt;/configuration&gt;
     *
     * &lt;configuration&gt;
     *   &lt;jdkToolchain&gt;
     *     &lt;version&gt;1.8&lt;/version&gt;
     *     &lt;vendor&gt;zulu&lt;/vendor&gt;
     *   &lt;/jdkToolchain&gt;
     *   ...
     * &lt;/configuration&gt;
     * </pre>
     * <strong>note:</strong> requires at least Maven 3.3.1
     *
     * @since 3.6
     */
    @Parameter
    private Map<String, String> jdkToolchain;

    // ----------------------------------------------------------------------
    // Read-only parameters
    // ----------------------------------------------------------------------

    /**
     * The directory to run the compiler from if fork is true.
     */
    @Parameter(defaultValue = "${basedir}", required = true, readonly = true)
    private File basedir;

    /**
     * The target directory of the compiler if fork is true.
     */
    @Parameter(defaultValue = "${project.build.directory}", required = true, readonly = true)
    private File buildDirectory;

    /**
     * Plexus compiler manager.
     */
    @Component
    private CompilerManager compilerManager;

    /**
     * The current build session instance. This is used for toolchain manager API calls.
     */
    @Parameter(defaultValue = "${session}", readonly = true, required = true)
    private MavenSession session;

    /**
     * The current project instance. This is used for propagating generated-sources paths as compile/testCompile source
     * roots.
     */
    @Parameter(defaultValue = "${project}", readonly = true, required = true)
    private MavenProject project;

    /**
     * Strategy to re use javacc class created:
     * <ul>
     * <li><code>reuseCreated</code> (default): will reuse already created but in case of multi-threaded builds, each
     * thread will have its own instance</li>
     * <li><code>reuseSame</code>: the same Javacc class will be used for each compilation even for multi-threaded build
     * </li>
     * <li><code>alwaysNew</code>: a new Javacc class will be created for each compilation</li>
     * </ul>
     * Note this parameter value depends on the os/jdk you are using, but the default value should work on most of env.
     *
     * @since 2.5
     */
    @Parameter(defaultValue = "${reuseCreated}", property = "maven.compiler.compilerReuseStrategy")
    private String compilerReuseStrategy = "reuseCreated";

    /**
     * @since 2.5
     */
    @Parameter(defaultValue = "false", property = "maven.compiler.skipMultiThreadWarning")
    private boolean skipMultiThreadWarning;

    /**
     * compiler can now use javax.tools if available in your current jdk, you can disable this feature
     * using -Dmaven.compiler.forceJavacCompilerUse=true or in the plugin configuration
     *
     * @since 3.0
     */
    @Parameter(defaultValue = "false", property = "maven.compiler.forceJavacCompilerUse")
    private boolean forceJavacCompilerUse;

    /**
     * @since 3.0 needed for storing the status for the incremental build support.
     */
    @Parameter(defaultValue = "${mojoExecution}", readonly = true, required = true)
    private MojoExecution mojoExecution;

    /**
     * File extensions to check timestamp for incremental build.
     * Default contains only <code>class</code> and <code>jar</code>.
     *
     * @since 3.1
     */
    @Parameter
    private List<String> fileExtensions;

    /**
     * <p>to enable/disable incremental compilation feature.</p>
     * <p>This leads to two different modes depending on the underlying compiler. The default javac compiler does the
     * following:</p>
     * <ul>
     * <li>true <strong>(default)</strong> in this mode the compiler plugin determines whether any JAR files the
     * current module depends on have changed in the current build run; or any source file was added, removed or
     * changed since the last compilation. If this is the case, the compiler plugin recompiles all sources.</li>
     * <li>false <strong>(not recommended)</strong> this only compiles source files which are newer than their
     * corresponding class files, namely which have changed since the last compilation. This does not
     * recompile other classes which use the changed class, potentially leaving them with references to methods that no
     * longer exist, leading to errors at runtime.</li>
     * </ul>
     *
     * @since 3.1
     */
    @Parameter(defaultValue = "true", property = "maven.compiler.useIncrementalCompilation")
    private boolean useIncrementalCompilation = true;

    /**
     * Package info source files that only contain javadoc and no annotation on the package
     * can lead to no class file being generated by the compiler.  This causes a file miss
     * on the next compilations and forces an unnecessary recompilation. The default value
     * of <code>true</code> causes an empty class file to be generated.  This behavior can
     * be changed by setting this parameter to <code>false</code>.
     *
     * @since 3.10
     */
    @Parameter(defaultValue = "true", property = "maven.compiler.createMissingPackageInfoClass")
    private boolean createMissingPackageInfoClass = true;

    @Parameter(defaultValue = "false", property = "maven.compiler.showCompilationChanges")
    private boolean showCompilationChanges = false;
    /**
     * Resolves the artifacts needed.
     */
    @Component
    private RepositorySystem repositorySystem;

    /**
     * Artifact handler manager.
     */
    @Component
    private ArtifactHandlerManager artifactHandlerManager;

    protected abstract SourceInclusionScanner getSourceInclusionScanner(int staleMillis);

    protected abstract SourceInclusionScanner getSourceInclusionScanner(String inputFileEnding);

    protected abstract List<String> getClasspathElements();

    protected abstract List<String> getModulepathElements();

    protected abstract Map<String, JavaModuleDescriptor> getPathElements();

    protected abstract List<String> getCompileSourceRoots();

    protected abstract void preparePaths(Set<File> sourceFiles);

    protected abstract File getOutputDirectory();

    protected abstract String getSource();

    protected abstract String getTarget();

    protected abstract String getRelease();

    protected abstract String getCompilerArgument();

    protected abstract Map<String, String> getCompilerArguments();

    protected abstract File getGeneratedSourcesDirectory();

    protected abstract String getDebugFileName();

    protected final MavenProject getProject() {
        return project;
    }

    private boolean targetOrReleaseSet;

    @Override
    public void execute() throws MojoExecutionException, CompilationFailureException {
        // ----------------------------------------------------------------------
        // Look up the compiler. This is done before other code than can
        // cause the mojo to return before the lookup is done possibly resulting
        // in misconfigured POMs still building.
        // ----------------------------------------------------------------------

        Compiler compiler;

        getLog().debug("Using compiler '" + compilerId + "'.");

        try {
            compiler = compilerManager.getCompiler(compilerId);
        } catch (NoSuchCompilerException e) {
            throw new MojoExecutionException("No such compiler '" + e.getCompilerId() + "'.");
        }

        // -----------toolchains start here ----------------------------------
        // use the compilerId as identifier for toolchains as well.
        Toolchain tc = getToolchain();
        if (tc != null) {
            getLog().info("Toolchain in maven-compiler-plugin: " + tc);
            if (executable != null) {
                getLog().warn("Toolchains are ignored, 'executable' parameter is set to " + executable);
            } else {
                fork = true;
                // TODO somehow shaky dependency between compilerId and tool executable.
                executable = tc.findTool(compilerId);
            }
        }
        // ----------------------------------------------------------------------
        //
        // ----------------------------------------------------------------------

        List<String> compileSourceRoots = removeEmptyCompileSourceRoots(getCompileSourceRoots());

        if (compileSourceRoots.isEmpty()) {
            getLog().info("No sources to compile");

            return;
        }

        // Verify that target or release is set
        if (!targetOrReleaseSet) {
            MessageBuilder mb = MessageUtils.buffer()
                    .a("No explicit value set for target or release! ")
                    .a("To ensure the same result even after upgrading this plugin, please add ")
                    .newline()
                    .newline();

            writePlugin(mb);

            getLog().warn(mb.toString());
        }

        // ----------------------------------------------------------------------
        // Create the compiler configuration
        // ----------------------------------------------------------------------

        CompilerConfiguration compilerConfiguration = new CompilerConfiguration();

        compilerConfiguration.setOutputLocation(getOutputDirectory().getAbsolutePath());

        compilerConfiguration.setOptimize(optimize);

        compilerConfiguration.setDebug(debug);

        compilerConfiguration.setDebugFileName(getDebugFileName());

        compilerConfiguration.setImplicitOption(implicit);

        if (debug && StringUtils.isNotEmpty(debuglevel)) {
            String[] split = StringUtils.split(debuglevel, ",");
            for (String aSplit : split) {
                if (!(aSplit.equalsIgnoreCase("none")
                        || aSplit.equalsIgnoreCase("lines")
                        || aSplit.equalsIgnoreCase("vars")
                        || aSplit.equalsIgnoreCase("source"))) {
                    throw new IllegalArgumentException("The specified debug level: '" + aSplit + "' is unsupported. "
                            + "Legal values are 'none', 'lines', 'vars', and 'source'.");
                }
            }
            compilerConfiguration.setDebugLevel(debuglevel);
        }

        compilerConfiguration.setParameters(parameters);

        compilerConfiguration.setEnablePreview(enablePreview);

        compilerConfiguration.setVerbose(verbose);

        compilerConfiguration.setShowWarnings(showWarnings);

        compilerConfiguration.setFailOnWarning(failOnWarning);

        if (failOnWarning && !showWarnings) {
            getLog().warn("The property failOnWarning is set to true, but showWarnings is set to false.");
            getLog().warn("With compiler's warnings silenced the failOnWarning has no effect.");
        }

        compilerConfiguration.setShowDeprecation(showDeprecation);

        compilerConfiguration.setSourceVersion(getSource());

        compilerConfiguration.setTargetVersion(getTarget());

        compilerConfiguration.setReleaseVersion(getRelease());

        compilerConfiguration.setProc(proc);

        File generatedSourcesDirectory = getGeneratedSourcesDirectory();
        compilerConfiguration.setGeneratedSourcesDirectory(
                generatedSourcesDirectory != null ? generatedSourcesDirectory.getAbsoluteFile() : null);

        if (generatedSourcesDirectory != null) {
            if (!generatedSourcesDirectory.exists()) {
                generatedSourcesDirectory.mkdirs();
            }

            String generatedSourcesPath = generatedSourcesDirectory.getAbsolutePath();

            compileSourceRoots.add(generatedSourcesPath);

            if (isTestCompile()) {
                getLog().debug("Adding " + generatedSourcesPath + " to test-compile source roots:\n  "
                        + StringUtils.join(project.getTestCompileSourceRoots().iterator(), "\n  "));

                project.addTestCompileSourceRoot(generatedSourcesPath);

                getLog().debug("New test-compile source roots:\n  "
                        + StringUtils.join(project.getTestCompileSourceRoots().iterator(), "\n  "));
            } else {
                getLog().debug("Adding " + generatedSourcesPath + " to compile source roots:\n  "
                        + StringUtils.join(project.getCompileSourceRoots().iterator(), "\n  "));

                project.addCompileSourceRoot(generatedSourcesPath);

                getLog().debug("New compile source roots:\n  "
                        + StringUtils.join(project.getCompileSourceRoots().iterator(), "\n  "));
            }
        }

        compilerConfiguration.setSourceLocations(compileSourceRoots);

        compilerConfiguration.setAnnotationProcessors(annotationProcessors);

        compilerConfiguration.setProcessorPathEntries(resolveProcessorPathEntries());

        compilerConfiguration.setSourceEncoding(encoding);

        compilerConfiguration.setFork(fork);

        if (fork) {
            if (!StringUtils.isEmpty(meminitial)) {
                String value = getMemoryValue(meminitial);

                if (value != null) {
                    compilerConfiguration.setMeminitial(value);
                } else {
                    getLog().info("Invalid value for meminitial '" + meminitial + "'. Ignoring this option.");
                }
            }

            if (!StringUtils.isEmpty(maxmem)) {
                String value = getMemoryValue(maxmem);

                if (value != null) {
                    compilerConfiguration.setMaxmem(value);
                } else {
                    getLog().info("Invalid value for maxmem '" + maxmem + "'. Ignoring this option.");
                }
            }
        }

        compilerConfiguration.setExecutable(executable);

        compilerConfiguration.setWorkingDirectory(basedir);

        compilerConfiguration.setCompilerVersion(compilerVersion);

        compilerConfiguration.setBuildDirectory(buildDirectory);

        compilerConfiguration.setOutputFileName(outputFileName);

        if (CompilerConfiguration.CompilerReuseStrategy.AlwaysNew.getStrategy().equals(this.compilerReuseStrategy)) {
            compilerConfiguration.setCompilerReuseStrategy(CompilerConfiguration.CompilerReuseStrategy.AlwaysNew);
        } else if (CompilerConfiguration.CompilerReuseStrategy.ReuseSame.getStrategy()
                .equals(this.compilerReuseStrategy)) {
            if (getRequestThreadCount() > 1) {
                if (!skipMultiThreadWarning) {
                    getLog().warn("You are in a multi-thread build and compilerReuseStrategy is set to reuseSame."
                            + " This can cause issues in some environments (os/jdk)!"
                            + " Consider using reuseCreated strategy."
                            + System.getProperty("line.separator")
                            + "If your env is fine with reuseSame, you can skip this warning with the "
                            + "configuration field skipMultiThreadWarning "
                            + "or -Dmaven.compiler.skipMultiThreadWarning=true");
                }
            }
            compilerConfiguration.setCompilerReuseStrategy(CompilerConfiguration.CompilerReuseStrategy.ReuseSame);
        } else {

            compilerConfiguration.setCompilerReuseStrategy(CompilerConfiguration.CompilerReuseStrategy.ReuseCreated);
        }

        getLog().debug("CompilerReuseStrategy: "
                + compilerConfiguration.getCompilerReuseStrategy().getStrategy());

        compilerConfiguration.setForceJavacCompilerUse(forceJavacCompilerUse);

        boolean canUpdateTarget;

        IncrementalBuildHelper incrementalBuildHelper = new IncrementalBuildHelper(mojoExecution, session);

        final Set<File> sources;

        IncrementalBuildHelperRequest incrementalBuildHelperRequest = null;

        if (useIncrementalCompilation) {
            getLog().debug("useIncrementalCompilation enabled");
            try {
                canUpdateTarget = compiler.canUpdateTarget(compilerConfiguration);

                sources = getCompileSources(compiler, compilerConfiguration);

                preparePaths(sources);

                incrementalBuildHelperRequest = new IncrementalBuildHelperRequest().inputFiles(sources);

                DirectoryScanResult dsr = computeInputFileTreeChanges(incrementalBuildHelper, sources);

                boolean idk = compiler.getCompilerOutputStyle()
                                .equals(CompilerOutputStyle.ONE_OUTPUT_FILE_FOR_ALL_INPUT_FILES)
                        && !canUpdateTarget;
                boolean dependencyChanged = isDependencyChanged();
                boolean sourceChanged = isSourceChanged(compilerConfiguration, compiler);
                boolean inputFileTreeChanged = hasInputFileTreeChanged(dsr);
                // CHECKSTYLE_OFF: LineLength
                if (idk || dependencyChanged || sourceChanged || inputFileTreeChanged)
                // CHECKSTYLE_ON: LineLength
                {
                    String cause = idk
                            ? "idk"
                            : (dependencyChanged ? "dependency" : (sourceChanged ? "source" : "input tree"));
                    getLog().info("Changes detected - recompiling the module! :" + cause);
                    if (showCompilationChanges) {
                        for (String fileAdded : dsr.getFilesAdded()) {
                            getLog().info("\t+ " + fileAdded);
                        }
                        for (String fileRemoved : dsr.getFilesRemoved()) {
                            getLog().info("\t- " + fileRemoved);
                        }
                    }

                    compilerConfiguration.setSourceFiles(sources);
                } else {
                    getLog().info("Nothing to compile - all classes are up to date");

                    return;
                }
            } catch (CompilerException e) {
                throw new MojoExecutionException("Error while computing stale sources.", e);
            }
        } else {
            getLog().debug("useIncrementalCompilation disabled");

            Set<File> staleSources;
            try {
                staleSources =
                        computeStaleSources(compilerConfiguration, compiler, getSourceInclusionScanner(staleMillis));

                canUpdateTarget = compiler.canUpdateTarget(compilerConfiguration);

                if (compiler.getCompilerOutputStyle().equals(CompilerOutputStyle.ONE_OUTPUT_FILE_FOR_ALL_INPUT_FILES)
                        && !canUpdateTarget) {
                    getLog().info("RESCANNING!");
                    // TODO: This second scan for source files is sub-optimal
                    String inputFileEnding = compiler.getInputFileEnding(compilerConfiguration);

                    staleSources = computeStaleSources(
                            compilerConfiguration, compiler, getSourceInclusionScanner(inputFileEnding));
                }

            } catch (CompilerException e) {
                throw new MojoExecutionException("Error while computing stale sources.", e);
            }

            if (staleSources.isEmpty()) {
                getLog().info("Nothing to compile - all classes are up to date");

                return;
            }

            compilerConfiguration.setSourceFiles(staleSources);

            try {
                // MCOMPILER-366: if sources contain the module-descriptor it must be used to define the modulepath
                sources = getCompileSources(compiler, compilerConfiguration);

                if (getLog().isDebugEnabled()) {
                    getLog().debug("#sources: " + sources.size());
                    for (File file : sources) {
                        getLog().debug(file.getPath());
                    }
                }

                preparePaths(sources);
            } catch (CompilerException e) {
                throw new MojoExecutionException("Error while computing stale sources.", e);
            }
        }

        // Dividing pathElements of classPath and modulePath is based on sourceFiles
        compilerConfiguration.setClasspathEntries(getClasspathElements());

        compilerConfiguration.setModulepathEntries(getModulepathElements());

        compilerConfiguration.setIncludes(getIncludes());

        compilerConfiguration.setExcludes(getExcludes());

        Map<String, String> effectiveCompilerArguments = getCompilerArguments();

        String effectiveCompilerArgument = getCompilerArgument();

        if ((effectiveCompilerArguments != null) || (effectiveCompilerArgument != null) || (compilerArgs != null)) {
            if (effectiveCompilerArguments != null) {
                for (Map.Entry<String, String> me : effectiveCompilerArguments.entrySet()) {
                    String key = me.getKey();
                    String value = me.getValue();
                    if (!key.startsWith("-")) {
                        key = "-" + key;
                    }

                    if (key.startsWith("-A") && StringUtils.isNotEmpty(value)) {
                        compilerConfiguration.addCompilerCustomArgument(key + "=" + value, null);
                    } else {
                        compilerConfiguration.addCompilerCustomArgument(key, value);
                    }
                }
            }
            if (!StringUtils.isEmpty(effectiveCompilerArgument)) {
                compilerConfiguration.addCompilerCustomArgument(effectiveCompilerArgument, null);
            }
            if (compilerArgs != null) {
                for (String arg : compilerArgs) {
                    compilerConfiguration.addCompilerCustomArgument(arg, null);
                }
            }
        }

        // ----------------------------------------------------------------------
        // Dump configuration
        // ----------------------------------------------------------------------
        if (getLog().isDebugEnabled()) {
            getLog().debug("Classpath:");

            for (String s : getClasspathElements()) {
                getLog().debug(" " + s);
            }

            if (!getModulepathElements().isEmpty()) {
                getLog().debug("Modulepath:");
                for (String s : getModulepathElements()) {
                    getLog().debug(" " + s);
                }
            }

            getLog().debug("Source roots:");

            for (String root : getCompileSourceRoots()) {
                getLog().debug(" " + root);
            }

            try {
                if (fork) {
                    if (compilerConfiguration.getExecutable() != null) {
                        getLog().debug("Excutable: ");
                        getLog().debug(" " + compilerConfiguration.getExecutable());
                    }
                }

                String[] cl = compiler.createCommandLine(compilerConfiguration);
                if (cl != null && cl.length > 0) {
                    StringBuilder sb = new StringBuilder();
                    sb.append(cl[0]);
                    for (int i = 1; i < cl.length; i++) {
                        sb.append(" ");
                        sb.append(cl[i]);
                    }
                    getLog().debug("Command line options:");
                    getLog().debug(sb);
                }
            } catch (CompilerException ce) {
                getLog().debug(ce);
            }
        }

        List<String> jpmsLines = new ArrayList<>();

        // See http://openjdk.java.net/jeps/261
        final List<String> runtimeArgs = Arrays.asList(
                "--upgrade-module-path", "--add-exports", "--add-reads", "--add-modules", "--limit-modules");

        // Custom arguments are all added as keys to an ordered Map
        Iterator<Map.Entry<String, String>> entryIter =
                compilerConfiguration.getCustomCompilerArgumentsEntries().iterator();
        while (entryIter.hasNext()) {
            Map.Entry<String, String> entry = entryIter.next();

            if (runtimeArgs.contains(entry.getKey())) {
                jpmsLines.add(entry.getKey());

                String value = entry.getValue();
                if (value == null) {
                    entry = entryIter.next();
                    value = entry.getKey();
                }
                jpmsLines.add(value);
            } else if ("--patch-module".equals(entry.getKey())) {
                String value = entry.getValue();
                if (value == null) {
                    entry = entryIter.next();
                    value = entry.getKey();
                }

                String[] values = value.split("=");

                StringBuilder patchModule = new StringBuilder(values[0]);
                patchModule.append('=');

                Set<String> patchModules = new LinkedHashSet<>();
                Set<Path> sourceRoots = new HashSet<>(getCompileSourceRoots().size());
                for (String sourceRoot : getCompileSourceRoots()) {
                    sourceRoots.add(Paths.get(sourceRoot));
                }

                String[] files = values[1].split(PS);

                for (String file : files) {
                    Path filePath = Paths.get(file);
                    if (getOutputDirectory().toPath().equals(filePath)) {
                        patchModules.add("_"); // this jar
                    } else if (getOutputDirectory().toPath().startsWith(filePath)) {
                        // multirelease, can be ignored
                        continue;
                    } else if (sourceRoots.contains(filePath)) {
                        patchModules.add("_"); // this jar
                    } else {
                        JavaModuleDescriptor descriptor = getPathElements().get(file);

                        if (descriptor == null) {
                            if (Files.isDirectory(filePath)) {
                                patchModules.add(file);
                            } else {
                                getLog().warn("Can't locate " + file);
                            }
                        } else if (!values[0].equals(descriptor.name())) {
                            patchModules.add(descriptor.name());
                        }
                    }
                }

                StringBuilder sb = new StringBuilder();

                if (!patchModules.isEmpty()) {
                    for (String mod : patchModules) {
                        if (sb.length() > 0) {
                            sb.append(", ");
                        }
                        // use 'invalid' separator to ensure values are transformed
                        sb.append(mod);
                    }

                    jpmsLines.add("--patch-module");
                    jpmsLines.add(patchModule + sb.toString());
                }
            }
        }

        if (!jpmsLines.isEmpty()) {
            Path jpmsArgs = Paths.get(getOutputDirectory().getAbsolutePath(), "META-INF/jpms.args");
            try {
                Files.createDirectories(jpmsArgs.getParent());

                Files.write(jpmsArgs, jpmsLines, Charset.defaultCharset());
            } catch (IOException e) {
                getLog().warn(e.getMessage());
            }
        }

        // ----------------------------------------------------------------------
        // Compile!
        // ----------------------------------------------------------------------

        if (StringUtils.isEmpty(compilerConfiguration.getSourceEncoding())) {
            getLog().warn("File encoding has not been set, using platform encoding " + ReaderFactory.FILE_ENCODING
                    + ", i.e. build is platform dependent!");
        }

        CompilerResult compilerResult;

        if (useIncrementalCompilation) {
            incrementalBuildHelperRequest.outputDirectory(getOutputDirectory());

            incrementalBuildHelper.beforeRebuildExecution(incrementalBuildHelperRequest);

            getLog().debug("incrementalBuildHelper#beforeRebuildExecution");
        }

        try {
            compilerResult = compiler.performCompile(compilerConfiguration);
        } catch (Exception e) {
            // TODO: don't catch Exception
            throw new MojoExecutionException("Fatal error compiling", e);
        }

        if (createMissingPackageInfoClass
                && compilerResult.isSuccess()
                && compiler.getCompilerOutputStyle() == CompilerOutputStyle.ONE_OUTPUT_FILE_PER_INPUT_FILE) {
            try {
                SourceMapping sourceMapping = getSourceMapping(compilerConfiguration, compiler);
                createMissingPackageInfoClasses(compilerConfiguration, sourceMapping, sources);
            } catch (Exception e) {
                getLog().warn("Error creating missing package info classes", e);
            }
        }

        if (useIncrementalCompilation) {
            if (incrementalBuildHelperRequest.getOutputDirectory().exists()) {
                getLog().debug("incrementalBuildHelper#afterRebuildExecution");
                // now scan the same directory again and create a diff
                incrementalBuildHelper.afterRebuildExecution(incrementalBuildHelperRequest);
            } else {
                getLog().debug(
                                "skip incrementalBuildHelper#afterRebuildExecution as the output directory doesn't exist");
            }
        }

        List<CompilerMessage> warnings = new ArrayList<>();
        List<CompilerMessage> errors = new ArrayList<>();
        List<CompilerMessage> others = new ArrayList<>();
        for (CompilerMessage message : compilerResult.getCompilerMessages()) {
            if (message.getKind() == CompilerMessage.Kind.ERROR) {
                errors.add(message);
            } else if (message.getKind() == CompilerMessage.Kind.WARNING
                    || message.getKind() == CompilerMessage.Kind.MANDATORY_WARNING) {
                warnings.add(message);
            } else {
                others.add(message);
            }
        }

        if (failOnError && !compilerResult.isSuccess()) {
            for (CompilerMessage message : others) {
                assert message.getKind() != CompilerMessage.Kind.ERROR
                        && message.getKind() != CompilerMessage.Kind.WARNING
                        && message.getKind() != CompilerMessage.Kind.MANDATORY_WARNING;
                getLog().info(message.toString());
            }
            if (!warnings.isEmpty()) {
                getLog().info("-------------------------------------------------------------");
                getLog().warn("COMPILATION WARNING : ");
                getLog().info("-------------------------------------------------------------");
                for (CompilerMessage warning : warnings) {
                    getLog().warn(warning.toString());
                }
                getLog().info(warnings.size() + ((warnings.size() > 1) ? " warnings " : " warning"));
                getLog().info("-------------------------------------------------------------");
            }

            if (!errors.isEmpty()) {
                getLog().info("-------------------------------------------------------------");
                getLog().error("COMPILATION ERROR : ");
                getLog().info("-------------------------------------------------------------");
                for (CompilerMessage error : errors) {
                    getLog().error(error.toString());
                }
                getLog().info(errors.size() + ((errors.size() > 1) ? " errors " : " error"));
                getLog().info("-------------------------------------------------------------");
            }

            if (!errors.isEmpty()) {
                throw new CompilationFailureException(errors);
            } else {
                throw new CompilationFailureException(warnings);
            }
        } else {
            for (CompilerMessage message : compilerResult.getCompilerMessages()) {
                switch (message.getKind()) {
                    case NOTE:
                    case OTHER:
                        getLog().info(message.toString());
                        break;

                    case ERROR:
                        getLog().error(message.toString());
                        break;

                    case MANDATORY_WARNING:
                    case WARNING:
                    default:
                        getLog().warn(message.toString());
                        break;
                }
            }
        }
    }

    private void createMissingPackageInfoClasses(
            CompilerConfiguration compilerConfiguration, SourceMapping sourceMapping, Set<File> sources)
            throws InclusionScanException, IOException {
        for (File source : sources) {
            String path = source.toString();
            if (path.endsWith(File.separator + "package-info.java")) {
                for (String root : getCompileSourceRoots()) {
                    root = root + File.separator;
                    if (path.startsWith(root)) {
                        String rel = path.substring(root.length());
                        Set<File> files = sourceMapping.getTargetFiles(getOutputDirectory(), rel);
                        for (File file : files) {
                            if (!file.exists()) {
                                File parentFile = file.getParentFile();

                                if (!parentFile.exists()) {
                                    Files.createDirectories(parentFile.toPath());
                                }

                                byte[] bytes = generatePackage(compilerConfiguration, rel);
                                Files.write(file.toPath(), bytes);
                            }
                        }
                    }
                }
            }
        }
    }

    private byte[] generatePackage(CompilerConfiguration compilerConfiguration, String javaFile) {
        int version = getOpcode(compilerConfiguration);
        String internalPackageName = javaFile.substring(0, javaFile.length() - ".java".length());
        if (File.separatorChar != '/') {
            internalPackageName = internalPackageName.replace(File.separatorChar, '/');
        }
        ClassWriter cw = new ClassWriter(0);
        cw.visit(
                version,
                Opcodes.ACC_SYNTHETIC | Opcodes.ACC_ABSTRACT | Opcodes.ACC_INTERFACE,
                internalPackageName,
                null,
                "java/lang/Object",
                null);
        cw.visitSource("package-info.java", null);
        return cw.toByteArray();
    }

    private int getOpcode(CompilerConfiguration compilerConfiguration) {
        String version = compilerConfiguration.getReleaseVersion();
        if (version == null) {
            version = compilerConfiguration.getTargetVersion();
            if (version == null) {
                version = "1.5";
            }
        }
        if (version.startsWith("1.")) {
            version = version.substring(2);
        }
        int iVersion = Integer.parseInt(version);
        if (iVersion < 2) {
            throw new IllegalArgumentException("Unsupported java version '" + version + "'");
        }
        return iVersion - 2 + Opcodes.V1_2;
    }

    protected boolean isTestCompile() {
        return false;
    }

    /**
     * @return all source files for the compiler
     */
    private Set<File> getCompileSources(Compiler compiler, CompilerConfiguration compilerConfiguration)
            throws MojoExecutionException, CompilerException {
        String inputFileEnding = compiler.getInputFileEnding(compilerConfiguration);
        if (StringUtils.isEmpty(inputFileEnding)) {
            // see MCOMPILER-199 GroovyEclipseCompiler doesn't set inputFileEnding
            // so we can presume it's all files from the source directory
            inputFileEnding = ".*";
        }
        SourceInclusionScanner scanner = getSourceInclusionScanner(inputFileEnding);

        SourceMapping mapping = getSourceMapping(compilerConfiguration, compiler);

        scanner.addSourceMapping(mapping);

        Set<File> compileSources = new HashSet<>();

        for (String sourceRoot : getCompileSourceRoots()) {
            File rootFile = new File(sourceRoot);

            if (!rootFile.isDirectory()
                    || rootFile.getAbsoluteFile().equals(compilerConfiguration.getGeneratedSourcesDirectory())) {
                continue;
            }

            try {
                compileSources.addAll(scanner.getIncludedSources(rootFile, null));
            } catch (InclusionScanException e) {
                throw new MojoExecutionException(
                        "Error scanning source root: '" + sourceRoot + "' for stale files to recompile.", e);
            }
        }

        return compileSources;
    }

    protected abstract Set<String> getIncludes();

    protected abstract Set<String> getExcludes();

    /**
     * @param compilerConfiguration
     * @param compiler
     * @return <code>true</code> if at least a single source file is newer than it's class file
     */
    private boolean isSourceChanged(CompilerConfiguration compilerConfiguration, Compiler compiler)
            throws CompilerException, MojoExecutionException {
        Set<File> staleSources =
                computeStaleSources(compilerConfiguration, compiler, getSourceInclusionScanner(staleMillis));

        if (getLog().isDebugEnabled() || showCompilationChanges) {
            for (File f : staleSources) {
                if (showCompilationChanges) {
                    getLog().info("Stale source detected: " + f.getAbsolutePath());
                } else {
                    getLog().debug("Stale source detected: " + f.getAbsolutePath());
                }
            }
        }
        return !staleSources.isEmpty();
    }

    /**
     * try to get thread count if a Maven 3 build, using reflection as the plugin must not be maven3 api dependent
     *
     * @return number of thread for this build or 1 if not multi-thread build
     */
    protected int getRequestThreadCount() {
        return session.getRequest().getDegreeOfConcurrency();
    }

    protected Date getBuildStartTime() {
        MavenExecutionRequest request = session.getRequest();
        Date buildStartTime = request == null ? new Date() : request.getStartTime();
        return buildStartTime == null ? new Date() : buildStartTime;
    }

    private String getMemoryValue(String setting) {
        String value = null;

        // Allow '128' or '128m'
        if (isDigits(setting)) {
            value = setting + "m";
        } else if ((isDigits(setting.substring(0, setting.length() - 1)))
                && (setting.toLowerCase().endsWith("m"))) {
            value = setting;
        }
        return value;
    }

    // TODO remove the part with ToolchainManager lookup once we depend on
    // 3.0.9 (have it as prerequisite). Define as regular component field then.
    protected final Toolchain getToolchain() {
        Toolchain tc = null;

        if (jdkToolchain != null) {
            // Maven 3.3.1 has plugin execution scoped Toolchain Support
            try {
                Method getToolchainsMethod = toolchainManager
                        .getClass()
                        .getMethod("getToolchains", MavenSession.class, String.class, Map.class);

                @SuppressWarnings("unchecked")
                List<Toolchain> tcs =
                        (List<Toolchain>) getToolchainsMethod.invoke(toolchainManager, session, "jdk", jdkToolchain);

                if (tcs != null && !tcs.isEmpty()) {
                    tc = tcs.get(0);
                }
            } catch (NoSuchMethodException
                    | SecurityException
                    | IllegalAccessException
                    | IllegalArgumentException
                    | InvocationTargetException e) {
                // ignore
            }
        }

        if (tc == null) {
            tc = toolchainManager.getToolchainFromBuildContext("jdk", session);
        }

        return tc;
    }

    private boolean isDigits(String string) {
        for (int i = 0; i < string.length(); i++) {
            if (!Character.isDigit(string.charAt(i))) {
                return false;
            }
        }
        return true;
    }

    private Set<File> computeStaleSources(
            CompilerConfiguration compilerConfiguration, Compiler compiler, SourceInclusionScanner scanner)
            throws MojoExecutionException, CompilerException {
        SourceMapping mapping = getSourceMapping(compilerConfiguration, compiler);

        File outputDirectory;
        CompilerOutputStyle outputStyle = compiler.getCompilerOutputStyle();
        if (outputStyle == CompilerOutputStyle.ONE_OUTPUT_FILE_FOR_ALL_INPUT_FILES) {
            outputDirectory = buildDirectory;
        } else {
            outputDirectory = getOutputDirectory();
        }

        scanner.addSourceMapping(mapping);

        Set<File> staleSources = new HashSet<>();

        for (String sourceRoot : getCompileSourceRoots()) {
            File rootFile = new File(sourceRoot);

            if (!rootFile.isDirectory()) {
                continue;
            }

            try {
                staleSources.addAll(scanner.getIncludedSources(rootFile, outputDirectory));
            } catch (InclusionScanException e) {
                throw new MojoExecutionException(
                        "Error scanning source root: \'" + sourceRoot + "\' for stale files to recompile.", e);
            }
        }

        return staleSources;
    }

    private SourceMapping getSourceMapping(CompilerConfiguration compilerConfiguration, Compiler compiler)
            throws CompilerException, MojoExecutionException {
        CompilerOutputStyle outputStyle = compiler.getCompilerOutputStyle();

        SourceMapping mapping;
        if (outputStyle == CompilerOutputStyle.ONE_OUTPUT_FILE_PER_INPUT_FILE) {
            mapping = new SuffixMapping(
                    compiler.getInputFileEnding(compilerConfiguration),
                    compiler.getOutputFileEnding(compilerConfiguration));
        } else if (outputStyle == CompilerOutputStyle.ONE_OUTPUT_FILE_FOR_ALL_INPUT_FILES) {
            mapping = new SingleTargetSourceMapping(
                    compiler.getInputFileEnding(compilerConfiguration), compiler.getOutputFile(compilerConfiguration));

        } else {
            throw new MojoExecutionException("Unknown compiler output style: '" + outputStyle + "'.");
        }
        return mapping;
    }

    /**
     * @todo also in ant plugin. This should be resolved at some point so that it does not need to
     * be calculated continuously - or should the plugins accept empty source roots as is?
     */
    private static List<String> removeEmptyCompileSourceRoots(List<String> compileSourceRootsList) {
        List<String> newCompileSourceRootsList = new ArrayList<>();
        if (compileSourceRootsList != null) {
            // copy as I may be modifying it
            for (String srcDir : compileSourceRootsList) {
                if (!newCompileSourceRootsList.contains(srcDir) && new File(srcDir).exists()) {
                    newCompileSourceRootsList.add(srcDir);
                }
            }
        }
        return newCompileSourceRootsList;
    }

    /**
     * We just compare the timestamps of all local dependency files (inter-module dependency classpath) and the own
     * generated classes and if we got a file which is &gt;= the build-started timestamp, then we caught a file which
     * got changed during this build.
     *
     * @return <code>true</code> if at least one single dependency has changed.
     */
    protected boolean isDependencyChanged() {
        if (session == null) {
            // we just cannot determine it, so don't do anything beside logging
            getLog().info("Cannot determine build start date, skipping incremental build detection.");
            return false;
        }

        if (fileExtensions == null || fileExtensions.isEmpty()) {
            fileExtensions = Collections.unmodifiableList(Arrays.asList("class", "jar"));
        }

        Date buildStartTime = getBuildStartTime();

        List<String> pathElements = new ArrayList<>();
<<<<<<< HEAD
        pathElements.addAll( getClasspathElements() );
        pathElements.addAll( getModulepathElements() );
        
        for ( String pathElement : pathElements )
        {
            File artifactPath = new File( pathElement );
            if ( artifactPath.isDirectory() || artifactPath.isFile() )
            {
                if ( !artifactPath.equals( getOutputDirectory() )
                    && hasNewFile( artifactPath, buildStartTime ) )
                {
                    if ( showCompilationChanges )
                    {
                        getLog().info( "New dependency detected: " + artifactPath.getAbsolutePath() );
                    }
                    else
                    {
                        getLog().debug( "New dependency detected: " + artifactPath.getAbsolutePath() );
=======
        pathElements.addAll(getClasspathElements());
        pathElements.addAll(getModulepathElements());

        for (String pathElement : pathElements) {
            File artifactPath = new File(pathElement);
            if (artifactPath.isDirectory() || artifactPath.isFile()) {
                if (hasNewFile(artifactPath, buildStartTime)) {
                    if (showCompilationChanges) {
                        getLog().info("New dependency detected: " + artifactPath.getAbsolutePath());
                    } else {
                        getLog().debug("New dependency detected: " + artifactPath.getAbsolutePath());
>>>>>>> e304ceb9
                    }
                    return true;
                }
            }
        }

        // obviously there was no new file detected.
        return false;
    }

    /**
     * @param classPathEntry entry to check
     * @param buildStartTime time build start
     * @return if any changes occurred
     */
    private boolean hasNewFile(File classPathEntry, Date buildStartTime) {
        if (!classPathEntry.exists()) {
            return false;
        }

        if (classPathEntry.isFile()) {
            return classPathEntry.lastModified() >= buildStartTime.getTime()
                    && fileExtensions.contains(FileUtils.getExtension(classPathEntry.getName()));
        }

        File[] children = classPathEntry.listFiles();

        for (File child : children) {
            if (hasNewFile(child, buildStartTime)) {
                return true;
            }
        }

        return false;
    }

    private List<String> resolveProcessorPathEntries() throws MojoExecutionException {
        if (annotationProcessorPaths == null || annotationProcessorPaths.isEmpty()) {
            return null;
        }

        Set<String> elements = new LinkedHashSet<>();
        try {
            List<Dependency> dependencies = convertToDependencies(annotationProcessorPaths);
            CollectRequest collectRequest =
                    new CollectRequest(dependencies, Collections.emptyList(), project.getRemoteProjectRepositories());
            DependencyRequest dependencyRequest = new DependencyRequest();
            dependencyRequest.setCollectRequest(collectRequest);
            DependencyResult dependencyResult =
                    repositorySystem.resolveDependencies(session.getRepositorySession(), dependencyRequest);

            for (ArtifactResult resolved : dependencyResult.getArtifactResults()) {
                elements.add(resolved.getArtifact().getFile().getAbsolutePath());
            }
            return new ArrayList<>(elements);
        } catch (Exception e) {
            throw new MojoExecutionException(
                    "Resolution of annotationProcessorPath dependencies failed: " + e.getLocalizedMessage(), e);
        }
    }

    private List<Dependency> convertToDependencies(List<DependencyCoordinate> annotationProcessorPaths) {
        List<Dependency> dependencies = new ArrayList<>();
        for (DependencyCoordinate annotationProcessorPath : annotationProcessorPaths) {
            ArtifactHandler handler = artifactHandlerManager.getArtifactHandler(annotationProcessorPath.getType());
            Artifact artifact = new DefaultArtifact(
                    annotationProcessorPath.getGroupId(),
                    annotationProcessorPath.getArtifactId(),
                    annotationProcessorPath.getClassifier(),
                    handler.getExtension(),
                    annotationProcessorPath.getVersion());
            dependencies.add(new Dependency(artifact, JavaScopes.RUNTIME));
        }
        return dependencies;
    }

    private void writePlugin(MessageBuilder mb) {
        mb.a("    <plugin>").newline();
        mb.a("      <groupId>org.apache.maven.plugins</groupId>").newline();
        mb.a("      <artifactId>maven-compiler-plugin</artifactId>").newline();

        String version = getMavenCompilerPluginVersion();
        if (version != null) {
            mb.a("      <version>").a(version).a("</version>").newline();
        }
        writeConfig(mb);

        mb.a("    </plugin>").newline();
    }

    private void writeConfig(MessageBuilder mb) {
        mb.a("      <configuration>").newline();

        if (release != null) {
            mb.a("        <release>").a(release).a("</release>").newline();
        } else if (JavaVersion.JAVA_VERSION.isAtLeast("9")) {
            String rls = target.replaceAll(".\\.", "");
            // when using Java9+, motivate to use release instead of source/target
            mb.a("        <release>").a(rls).a("</release>").newline();
        } else {
            mb.a("        <source>").a(source).a("</source>").newline();
            mb.a("        <target>").a(target).a("</target>").newline();
        }
        mb.a("      </configuration>").newline();
    }

    private String getMavenCompilerPluginVersion() {
        Properties pomProperties = new Properties();

        try (InputStream is = AbstractCompilerMojo.class.getResourceAsStream(
                "/META-INF/maven/org.apache.maven.plugins/maven-compiler-plugin/pom.properties")) {
            if (is != null) {
                pomProperties.load(is);
            }
        } catch (IOException e) {
            // noop
        }

        return pomProperties.getProperty("version");
    }

    private DirectoryScanResult computeInputFileTreeChanges(IncrementalBuildHelper ibh, Set<File> inputFiles)
            throws MojoExecutionException {
        File mojoConfigBase = ibh.getMojoStatusDirectory();
        File mojoConfigFile = new File(mojoConfigBase, INPUT_FILES_LST_FILENAME);

        String[] oldInputFiles = new String[0];

        if (mojoConfigFile.exists()) {
            try {
                oldInputFiles = FileUtils.fileReadArray(mojoConfigFile);
            } catch (IOException e) {
                throw new MojoExecutionException("Error reading old mojo status " + mojoConfigFile, e);
            }
        }

        String[] inputFileNames = inputFiles.stream().map(File::getAbsolutePath).toArray(String[]::new);

        DirectoryScanResult dsr = DirectoryScanner.diffFiles(oldInputFiles, inputFileNames);

        try {
            FileUtils.fileWriteArray(mojoConfigFile, inputFileNames);
        } catch (IOException e) {
            throw new MojoExecutionException("Error while storing the mojo status", e);
        }

        return dsr;
    }

    private boolean hasInputFileTreeChanged(DirectoryScanResult dsr) {
        return (dsr.getFilesAdded().length > 0 || dsr.getFilesRemoved().length > 0);
    }

    public void setTarget(String target) {
        this.target = target;
        targetOrReleaseSet = true;
    }

    public void setRelease(String release) {
        this.release = release;
        targetOrReleaseSet = true;
    }

    final String getImplicit() {
        return implicit;
    }
}<|MERGE_RESOLUTION|>--- conflicted
+++ resolved
@@ -1522,38 +1522,17 @@
         Date buildStartTime = getBuildStartTime();
 
         List<String> pathElements = new ArrayList<>();
-<<<<<<< HEAD
-        pathElements.addAll( getClasspathElements() );
-        pathElements.addAll( getModulepathElements() );
-        
-        for ( String pathElement : pathElements )
-        {
-            File artifactPath = new File( pathElement );
-            if ( artifactPath.isDirectory() || artifactPath.isFile() )
-            {
-                if ( !artifactPath.equals( getOutputDirectory() )
-                    && hasNewFile( artifactPath, buildStartTime ) )
-                {
-                    if ( showCompilationChanges )
-                    {
-                        getLog().info( "New dependency detected: " + artifactPath.getAbsolutePath() );
-                    }
-                    else
-                    {
-                        getLog().debug( "New dependency detected: " + artifactPath.getAbsolutePath() );
-=======
         pathElements.addAll(getClasspathElements());
         pathElements.addAll(getModulepathElements());
 
         for (String pathElement : pathElements) {
             File artifactPath = new File(pathElement);
             if (artifactPath.isDirectory() || artifactPath.isFile()) {
-                if (hasNewFile(artifactPath, buildStartTime)) {
+                if (!artifactPath.equals(getOutputDirectory()) && hasNewFile(artifactPath, buildStartTime)) {
                     if (showCompilationChanges) {
                         getLog().info("New dependency detected: " + artifactPath.getAbsolutePath());
                     } else {
                         getLog().debug("New dependency detected: " + artifactPath.getAbsolutePath());
->>>>>>> e304ceb9
                     }
                     return true;
                 }
